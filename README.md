# org-ml.el ![Github Workflow Status](https://img.shields.io/github/workflow/status/ndwarshuis/om.el/CI)

A functional API for org-mode inspired by
[@magnars](https://github.com/magnars)'s
[dash.el](https://github.com/magnars/dash.el) and
[s.el](https://github.com/magnars/s.el) libraries.

# Upcoming Breaking Changes for 2.0

* This packages will be renamed `org-ml` (org-metalanguage)
* Functions will be renamed to be more consistent
  * `om-get-headlines` and friends will become `om-parse-headlines`
  * `om-do-headlines` and friends will become `om-update-headlines`
* Match function syntax will change to be more regexp-like (eg `:many`
  will be `:any *` or similar)

# Installation

This package is not yet in MELPA. To install, clone this repository somewhere
into your load path:

```
git clone https://github.com/ndwarshuis/org-ml.el
```

Then require in your emacs config:

```
<<<<<<< HEAD
(require 'om)
=======
(require 'org-ml.el)
>>>>>>> 92850ccb
```

# Motivation

Org-mode comes with a powerful, built-in parse-tree generator specified in
`org-element.el`. The generated parse-tree is simply a heavily-nested list which
can be easily manipulated using (mostly pure) functional code. This contrasts
the majority of functions normally used to interface with org-mode files, which
are imperative in nature (`org-insert-headine`, `outline-next-heading`, etc) as
they depend on the mutable state of Emacs buffers. In general, functional code
is
([arguably](https://en.wikipedia.org/wiki/Functional_programming#Comparison_to_imperative_programming))
more robust, readable, and testable, especially in use-cases such as this where
a stateless abstract data structure is being transformed and queried.

The `org-element.el` provides a minimal API for handling this parse-tree in a
functional manner, but does not provide higher-level functions necessary for
intuitive, large-scale use. The `org-ml.el` package is designed to provide this
API. Furthermore, it is highly compatible with the `dash.el` package, which is a
generalized functional library for emacs-lisp.

# Org-Element Overview

Parsing a buffer with the function `org-element-parse-buffer` will yield a parse
tree composed of nodes. Nodes have types and properties associated with them.
See [the org-element API
documentation](https://orgmode.org/worg/dev/org-element-api.html#attributes) for
a list of all node types and their properties (also see the [terminology
conventions](#terminology) and [property omissions](#properties) used in this
package).

Each node is represented by a list where the first member is the type and the
second member is a plist describing the node's properties:

``` emacs-lisp
(type (:prop1 value1 :prop2 value2 ...))
```

Node types may be either leaves or branches, where branches may have zero or
more child nodes and leaves may not have child nodes at all. Leaves will always
have lists of the form shown above. Branches, on the other hand, have their
children appended to the end:

``` emacs-lisp
(type (:prop1 value1 :prop2 value2) child1 child2 ...)
```

In addition to leaves and branches, node types can belong to one of
two classes:
- Objects: roughly correspond to raw, possibly-formatted text
- Elements: more complex structures which may be built from objects

Within the branch node types, there are restrictions of which class is allowed
to be a child depending on the type. There are three of these restrictions:
- Branch element with child elements (aka 'greater elements'): these are element
  types that are generally nestable inside one another (eg headlines,
  plain-lists, items)
- Branch elements with child objects (aka 'object containers'): these are
  element types that hold textual information (eg paragraph)
- Branch objects with child objects (aka 'recursive objects'): these are object
  types used primarily for text formating (bold, italic, underline, etc)

Note: it is never allowed for an element type to be a child of a branch object
type.
      
# Conventions

## Terminology

This package takes several deviations from the original terminology found in
`org-element.el`.
- 'node' is used here to describe a vertex in the parse tree, where 'element'
  and 'object' are two classes used to describe said vertex (`org-element.el`
  seems to use 'element' to generally mean 'node' and uses 'object' to further
  specify)
- 'child' and 'children' are used here instead of 'content' and 'contents'
- 'branch' is used here instead of 'container'. Furthermore, 'leaf' is used to
  describe the converse of 'branch' (there does not seem to be an equivalent
  term in `org-element.el`)
- `org-element.el` uses 'attribute(s)' and 'property(ies)' interchangably to
  describe nodes; here only 'property(ies)' is used

## Properties

All properies specified by `org-element.el` are readable by this API (eg one can
query them with functions like `om-get-property`).

The properties `:begin`, `:end`, `:contents-begin`, `:contents-end`, `:parent`,
and `post-affiliated` are not settable by this API as they are not necessary for
manipulating the textual representation of the parse tree. In addition to these,
some properties unique to certain types are not settable for the same reason.
Each type's build function describes the properties that are settable.

## Threading

Each function that operates on an element/object will take the element/object as
its right-most argument. This allows convenient function chaining using
`dash.el`'s right-threading operators (`->>` and `-some->>`). The examples below
almost exclusively demonstrate this pattern. Additionally, the right-argument
convention also allows convenient partial application using `-partial` from
`dash.el`.

## Higher-order functions

Higher-order functions (functions that take other functions as arguments) have
two forms. The first takes a (usually unary) function and applies it:

``` emacs-lisp
(om-map-property :value (lambda (s) (concat "foo" s)) node)
(om-map-property :value (-partial concat "foo") node)
```

This can equivalently be written using an anaphoric form where the original
function name is appended with `*`. The symbol `it` carries the value of the
unary argument (unless otherwise specified):

``` emacs-lisp
(om-map-property* :value (concat "foo" it) node)
```

## Side effect functions

All functions that read and write from buffers are named like
`om-OPERATION-THING-at` where `OPERATION` is some operation to be performed on
`THING` in the current buffer. All these functions take `point` as one of their
arguments to denote where in the buffer to perform `OPERATION`.

All of these functions have current-point convenience analogues that are named
as `om-OPERATION-this-THING` where `OPERATION` and `THING` carry the same
meaning, but `OPERATION` is done at the current point and `point` is not an
argument to the function.

For the sake of brevity, only the former form of these functions are given in
the examples below.

# Function Summary


## String Conversion


Convert nodes to strings.

* [org-ml-to-string](#org-ml-to-string-node) `(node)`
* [org-ml-to-trimmed-string](#org-ml-to-trimmed-string-node) `(node)`

## Buffer Parsing


Parse buffers to trees.

* [org-ml-parse-object-at](#org-ml-parse-object-at-point) `(point)`
* [org-ml-parse-element-at](#org-ml-parse-element-at-point) `(point)`
* [org-ml-parse-table-row-at](#org-ml-parse-table-row-at-point) `(point)`
* [org-ml-parse-headline-at](#org-ml-parse-headline-at-point) `(point)`
* [org-ml-parse-subtree-at](#org-ml-parse-subtree-at-point) `(point)`
* [org-ml-parse-item-at](#org-ml-parse-item-at-point) `(point)`
* [org-ml-parse-section-at](#org-ml-parse-section-at-point) `(point)`
* [org-ml-parse-this-toplevel-section](#org-ml-parse-this-toplevel-section-nil) `nil`
* [org-ml-this-buffer-has-headlines](#org-ml-this-buffer-has-headlines-nil) `nil`
* [org-ml-get-headlines](#org-ml-get-headlines-nil) `nil`
* [org-ml-get-some-headlines](#org-ml-get-some-headlines-where) `(where)`
* [org-ml-get-subtrees](#org-ml-get-subtrees-nil) `nil`
* [org-ml-get-some-subtrees](#org-ml-get-some-subtrees-where) `(where)`

## Building


Build new nodes.


### Leaf Object Nodes

* [org-ml-build-code](#org-ml-build-code-value-key-post-blank) `(value &key post-blank)`
* [org-ml-build-entity](#org-ml-build-entity-name-key-use-brackets-p-post-blank) `(name &key use-brackets-p post-blank)`
* [org-ml-build-export-snippet](#org-ml-build-export-snippet-back-end-value-key-post-blank) `(back-end value &key post-blank)`
* [org-ml-build-inline-babel-call](#org-ml-build-inline-babel-call-call-key-inside-header-arguments-end-header-post-blank) `(call &key inside-header arguments end-header post-blank)`
* [org-ml-build-inline-src-block](#org-ml-build-inline-src-block-language-key-parameters-value--post-blank) `(language &key parameters (value "") post-blank)`
* [org-ml-build-line-break](#org-ml-build-line-break-key-post-blank) `(&key post-blank)`
* [org-ml-build-latex-fragment](#org-ml-build-latex-fragment-value-key-post-blank) `(value &key post-blank)`
* [org-ml-build-macro](#org-ml-build-macro-key-key-args-post-blank) `(key &key args post-blank)`
* [org-ml-build-statistics-cookie](#org-ml-build-statistics-cookie-value-key-post-blank) `(value &key post-blank)`
* [org-ml-build-target](#org-ml-build-target-value-key-post-blank) `(value &key post-blank)`
* [org-ml-build-timestamp](#org-ml-build-timestamp-type-year-start-month-start-day-start-year-end-month-end-day-end-key-hour-start-minute-start-hour-end-minute-end-repeater-type-repeater-unit-repeater-value-warning-type-warning-unit-warning-value-post-blank) `(type year-start month-start day-start year-end month-end day-end &key hour-start minute-start hour-end minute-end repeater-type repeater-unit repeater-value warning-type warning-unit warning-value post-blank)`
* [org-ml-build-verbatim](#org-ml-build-verbatim-value-key-post-blank) `(value &key post-blank)`

### Branch Object Nodes

* [org-ml-build-bold](#org-ml-build-bold-key-post-blank-rest-object-nodes) `(&key post-blank &rest object-nodes)`
* [org-ml-build-footnote-reference](#org-ml-build-footnote-reference-key-label-post-blank-rest-object-nodes) `(&key label post-blank &rest object-nodes)`
* [org-ml-build-italic](#org-ml-build-italic-key-post-blank-rest-object-nodes) `(&key post-blank &rest object-nodes)`
* [org-ml-build-link](#org-ml-build-link-path-key-format-type-fuzzy-post-blank-rest-object-nodes) `(path &key format (type "fuzzy") post-blank &rest object-nodes)`
* [org-ml-build-radio-target](#org-ml-build-radio-target-key-post-blank-rest-object-nodes) `(&key post-blank &rest object-nodes)`
* [org-ml-build-strike-through](#org-ml-build-strike-through-key-post-blank-rest-object-nodes) `(&key post-blank &rest object-nodes)`
* [org-ml-build-superscript](#org-ml-build-superscript-key-use-brackets-p-post-blank-rest-object-nodes) `(&key use-brackets-p post-blank &rest object-nodes)`
* [org-ml-build-subscript](#org-ml-build-subscript-key-use-brackets-p-post-blank-rest-object-nodes) `(&key use-brackets-p post-blank &rest object-nodes)`
* [org-ml-build-table-cell](#org-ml-build-table-cell-key-post-blank-rest-object-nodes) `(&key post-blank &rest object-nodes)`
* [org-ml-build-underline](#org-ml-build-underline-key-post-blank-rest-object-nodes) `(&key post-blank &rest object-nodes)`

### Leaf Element Nodes

* [org-ml-build-babel-call](#org-ml-build-babel-call-call-key-inside-header-arguments-end-header-post-blank) `(call &key inside-header arguments end-header post-blank)`
* [org-ml-build-clock](#org-ml-build-clock-value-key-post-blank) `(value &key post-blank)`
* [org-ml-build-comment](#org-ml-build-comment-value-key-post-blank) `(value &key post-blank)`
* [org-ml-build-comment-block](#org-ml-build-comment-block-key-value--post-blank) `(&key (value "") post-blank)`
* [org-ml-build-diary-sexp](#org-ml-build-diary-sexp-key-value-post-blank) `(&key value post-blank)`
* [org-ml-build-example-block](#org-ml-build-example-block-key-preserve-indent-switches-value--post-blank) `(&key preserve-indent switches (value "") post-blank)`
* [org-ml-build-export-block](#org-ml-build-export-block-type-value-key-post-blank) `(type value &key post-blank)`
* [org-ml-build-fixed-width](#org-ml-build-fixed-width-value-key-post-blank) `(value &key post-blank)`
* [org-ml-build-horizontal-rule](#org-ml-build-horizontal-rule-key-post-blank) `(&key post-blank)`
* [org-ml-build-keyword](#org-ml-build-keyword-key-value-key-post-blank) `(key value &key post-blank)`
* [org-ml-build-latex-environment](#org-ml-build-latex-environment-value-key-post-blank) `(value &key post-blank)`
* [org-ml-build-node-property](#org-ml-build-node-property-key-value-key-post-blank) `(key value &key post-blank)`
* [org-ml-build-planning](#org-ml-build-planning-key-closed-deadline-scheduled-post-blank) `(&key closed deadline scheduled post-blank)`
* [org-ml-build-src-block](#org-ml-build-src-block-key-value--language-parameters-preserve-indent-switches-post-blank) `(&key (value "") language parameters preserve-indent switches post-blank)`

### Branch Element Nodes with Child Object Nodes

* [org-ml-build-paragraph](#org-ml-build-paragraph-key-post-blank-rest-object-nodes) `(&key post-blank &rest object-nodes)`
* [org-ml-build-table-row](#org-ml-build-table-row-key-post-blank-rest-object-nodes) `(&key post-blank &rest object-nodes)`
* [org-ml-build-verse-block](#org-ml-build-verse-block-key-post-blank-rest-object-nodes) `(&key post-blank &rest object-nodes)`

### Branch Element Nodes with Child Element Nodes

* [org-ml-build-center-block](#org-ml-build-center-block-key-post-blank-rest-element-nodes) `(&key post-blank &rest element-nodes)`
* [org-ml-build-drawer](#org-ml-build-drawer-drawer-name-key-post-blank-rest-element-nodes) `(drawer-name &key post-blank &rest element-nodes)`
* [org-ml-build-dynamic-block](#org-ml-build-dynamic-block-block-name-key-arguments-post-blank-rest-element-nodes) `(block-name &key arguments post-blank &rest element-nodes)`
* [org-ml-build-footnote-definition](#org-ml-build-footnote-definition-label-key-post-blank-rest-element-nodes) `(label &key post-blank &rest element-nodes)`
* [org-ml-build-headline](#org-ml-build-headline-key-archivedp-commentedp-footnote-section-p-level-1-pre-blank-0-priority-tags-title-todo-keyword-post-blank-rest-element-nodes) `(&key archivedp commentedp footnote-section-p (level 1) (pre-blank 0) priority tags title todo-keyword post-blank &rest element-nodes)`
* [org-ml-build-item](#org-ml-build-item-key-bullet-quote---checkbox-counter-tag-post-blank-rest-element-nodes) `(&key (bullet '-) checkbox counter tag post-blank &rest element-nodes)`
* [org-ml-build-plain-list](#org-ml-build-plain-list-key-post-blank-rest-element-nodes) `(&key post-blank &rest element-nodes)`
* [org-ml-build-property-drawer](#org-ml-build-property-drawer-key-post-blank-rest-element-nodes) `(&key post-blank &rest element-nodes)`
* [org-ml-build-quote-block](#org-ml-build-quote-block-key-post-blank-rest-element-nodes) `(&key post-blank &rest element-nodes)`
* [org-ml-build-section](#org-ml-build-section-key-post-blank-rest-element-nodes) `(&key post-blank &rest element-nodes)`
* [org-ml-build-special-block](#org-ml-build-special-block-type-key-post-blank-rest-element-nodes) `(type &key post-blank &rest element-nodes)`
* [org-ml-build-table](#org-ml-build-table-key-tblfm-post-blank-rest-element-nodes) `(&key tblfm post-blank &rest element-nodes)`

### Miscellaneous Builders

* [org-ml-clone-node](#org-ml-clone-node-node) `(node)`
* [org-ml-build-secondary-string!](#org-ml-build-secondary-string-string) `(string)`
* [org-ml-build-table-row-hline](#org-ml-build-table-row-hline-key-post-blank) `(&key post-blank)`
* [org-ml-build-timestamp-diary](#org-ml-build-timestamp-diary-form-key-post-blank) `(form &key post-blank)`

### Shorthand Builders


Build nodes with more convenient/shorter syntax.

* [org-ml-build-timestamp!](#org-ml-build-timestamp-start-key-end-active-repeater-warning-post-blank) `(start &key end active repeater warning post-blank)`
* [org-ml-build-clock!](#org-ml-build-clock-start-key-end-post-blank) `(start &key end post-blank)`
* [org-ml-build-planning!](#org-ml-build-planning-key-closed-deadline-scheduled-post-blank) `(&key closed deadline scheduled post-blank)`
* [org-ml-build-property-drawer!](#org-ml-build-property-drawer-key-post-blank-rest-keyvals) `(&key post-blank &rest keyvals)`
* [org-ml-build-headline!](#org-ml-build-headline-key-level-1-title-text-todo-keyword-tags-pre-blank-priority-commentedp-archivedp-post-blank-planning-statistics-cookie-section-children-rest-subheadlines) `(&key (level 1) title-text todo-keyword tags pre-blank priority commentedp archivedp post-blank planning statistics-cookie section-children &rest subheadlines)`
* [org-ml-build-item!](#org-ml-build-item-key-post-blank-bullet-checkbox-tag-paragraph-counter-rest-children) `(&key post-blank bullet checkbox tag paragraph counter &rest children)`
* [org-ml-build-paragraph!](#org-ml-build-paragraph-string-key-post-blank) `(string &key post-blank)`
* [org-ml-build-table-cell!](#org-ml-build-table-cell-string) `(string)`
* [org-ml-build-table-row!](#org-ml-build-table-row-row-list) `(row-list)`
* [org-ml-build-table!](#org-ml-build-table-key-tblfm-post-blank-rest-row-lists) `(&key tblfm post-blank &rest row-lists)`

### Logbook Item Builders


Build item nodes for inclusion in headline logbooks

* [org-ml-build-log-note](#org-ml-build-log-note-unixtime-note) `(unixtime note)`
* [org-ml-build-log-done](#org-ml-build-log-done-unixtime-optional-note) `(unixtime &optional note)`
* [org-ml-build-log-refile](#org-ml-build-log-refile-unixtime-optional-note) `(unixtime &optional note)`
* [org-ml-build-log-state](#org-ml-build-log-state-unixtime-new-state-old-state-optional-note) `(unixtime new-state old-state &optional note)`
* [org-ml-build-log-deldeadline](#org-ml-build-log-deldeadline-unixtime-old-timestamp-optional-note) `(unixtime old-timestamp &optional note)`
* [org-ml-build-log-delschedule](#org-ml-build-log-delschedule-unixtime-old-timestamp-optional-note) `(unixtime old-timestamp &optional note)`
* [org-ml-build-log-redeadline](#org-ml-build-log-redeadline-unixtime-old-timestamp-optional-note) `(unixtime old-timestamp &optional note)`
* [org-ml-build-log-reschedule](#org-ml-build-log-reschedule-unixtime-old-timestamp-optional-note) `(unixtime old-timestamp &optional note)`
* [org-ml-build-log-type](#org-ml-build-log-type-type-key-old-new-unixtime-username-full-username-note) `(type &key old new unixtime username full-username note)`

## Type Predicates


Test node types.

* [org-ml-get-type](#org-ml-get-type-node) `(node)`
* [org-ml-is-type](#org-ml-is-type-type-node) `(type node)`
* [org-ml-is-any-type](#org-ml-is-any-type-types-node) `(types node)`
* [org-ml-is-element](#org-ml-is-element-node) `(node)`
* [org-ml-is-branch-node](#org-ml-is-branch-node-node) `(node)`
* [org-ml-node-may-have-child-objects](#org-ml-node-may-have-child-objects-node) `(node)`
* [org-ml-node-may-have-child-elements](#org-ml-node-may-have-child-elements-node) `(node)`

## Property Manipulation


Set, get, and map properties of nodes.


### Generic

* [org-ml-contains-point-p](#org-ml-contains-point-p-point-node) `(point node)`
* [org-ml-set-property](#org-ml-set-property-prop-value-node) `(prop value node)`
* [org-ml-set-properties](#org-ml-set-properties-plist-node) `(plist node)`
* [org-ml-get-property](#org-ml-get-property-prop-node) `(prop node)`
* [org-ml-map-property](#org-ml-map-property-prop-fun-node) `(prop fun node)`
* [org-ml-map-properties](#org-ml-map-properties-plist-node) `(plist node)`
* [org-ml-toggle-property](#org-ml-toggle-property-prop-node) `(prop node)`
* [org-ml-shift-property](#org-ml-shift-property-prop-n-node) `(prop n node)`
* [org-ml-insert-into-property](#org-ml-insert-into-property-prop-index-string-node) `(prop index string node)`
* [org-ml-remove-from-property](#org-ml-remove-from-property-prop-string-node) `(prop string node)`
* [org-ml-plist-put-property](#org-ml-plist-put-property-prop-key-value-node) `(prop key value node)`
* [org-ml-plist-remove-property](#org-ml-plist-remove-property-prop-key-node) `(prop key node)`

### Clock

* [org-ml-clock-is-running](#org-ml-clock-is-running-clock) `(clock)`

### Entity

* [org-ml-entity-get-replacement](#org-ml-entity-get-replacement-key-entity) `(key entity)`

### Headline

* [org-ml-headline-set-title!](#org-ml-headline-set-title-title-text-stats-cookie-value-headline) `(title-text stats-cookie-value headline)`
* [org-ml-headline-is-done](#org-ml-headline-is-done-headline) `(headline)`
* [org-ml-headline-has-tag](#org-ml-headline-has-tag-tag-headline) `(tag headline)`
* [org-ml-headline-get-statistics-cookie](#org-ml-headline-get-statistics-cookie-headline) `(headline)`

### Item

* [org-ml-item-toggle-checkbox](#org-ml-item-toggle-checkbox-item) `(item)`

### Planning

* [org-ml-planning-set-timestamp!](#org-ml-planning-set-timestamp-prop-planning-list-planning) `(prop planning-list planning)`

### Statistics Cookie

* [org-ml-statistics-cookie-is-complete](#org-ml-statistics-cookie-is-complete-statistics-cookie) `(statistics-cookie)`

### Timestamp (Auxiliary)


Functions to work with timestamp data

* [org-ml-time-to-unixtime](#org-ml-time-to-unixtime-time) `(time)`
* [org-ml-unixtime-to-time-long](#org-ml-unixtime-to-time-long-unixtime) `(unixtime)`
* [org-ml-unixtime-to-time-short](#org-ml-unixtime-to-time-short-unixtime) `(unixtime)`

### Timestamp (Standard)

* [org-ml-timestamp-get-start-time](#org-ml-timestamp-get-start-time-timestamp) `(timestamp)`
* [org-ml-timestamp-get-end-time](#org-ml-timestamp-get-end-time-timestamp) `(timestamp)`
* [org-ml-timestamp-get-range](#org-ml-timestamp-get-range-timestamp) `(timestamp)`
* [org-ml-timestamp-is-active](#org-ml-timestamp-is-active-timestamp) `(timestamp)`
* [org-ml-timestamp-is-ranged](#org-ml-timestamp-is-ranged-timestamp) `(timestamp)`
* [org-ml-timestamp-range-contains-p](#org-ml-timestamp-range-contains-p-unixtime-timestamp) `(unixtime timestamp)`
* [org-ml-timestamp-set-collapsed](#org-ml-timestamp-set-collapsed-flag-timestamp) `(flag timestamp)`
* [org-ml-timestamp-set-start-time](#org-ml-timestamp-set-start-time-time-timestamp) `(time timestamp)`
* [org-ml-timestamp-set-end-time](#org-ml-timestamp-set-end-time-time-timestamp) `(time timestamp)`
* [org-ml-timestamp-set-single-time](#org-ml-timestamp-set-single-time-time-timestamp) `(time timestamp)`
* [org-ml-timestamp-set-double-time](#org-ml-timestamp-set-double-time-time1-time2-timestamp) `(time1 time2 timestamp)`
* [org-ml-timestamp-set-range](#org-ml-timestamp-set-range-range-timestamp) `(range timestamp)`
* [org-ml-timestamp-set-active](#org-ml-timestamp-set-active-flag-timestamp) `(flag timestamp)`
* [org-ml-timestamp-shift](#org-ml-timestamp-shift-n-unit-timestamp) `(n unit timestamp)`
* [org-ml-timestamp-shift-start](#org-ml-timestamp-shift-start-n-unit-timestamp) `(n unit timestamp)`
* [org-ml-timestamp-shift-end](#org-ml-timestamp-shift-end-n-unit-timestamp) `(n unit timestamp)`
* [org-ml-timestamp-toggle-active](#org-ml-timestamp-toggle-active-timestamp) `(timestamp)`
* [org-ml-timestamp-truncate](#org-ml-timestamp-truncate-timestamp) `(timestamp)`
* [org-ml-timestamp-truncate-start](#org-ml-timestamp-truncate-start-timestamp) `(timestamp)`
* [org-ml-timestamp-truncate-end](#org-ml-timestamp-truncate-end-timestamp) `(timestamp)`

### Timestamp (diary)

* [org-ml-timestamp-diary-set-value](#org-ml-timestamp-diary-set-value-form-timestamp-diary) `(form timestamp-diary)`

### Affiliated Keywords

* [org-ml-get-affiliated-keyword](#org-ml-get-affiliated-keyword-key-node) `(key node)`
* [org-ml-set-affiliated-keyword](#org-ml-set-affiliated-keyword-key-value-node) `(key value node)`
* [org-ml-map-affiliated-keyword](#org-ml-map-affiliated-keyword-key-fun-node) `(key fun node)`
* [org-ml-set-caption!](#org-ml-set-caption-caption-node) `(caption node)`

## Branch/Child Manipulation


Set, get, and map the children of branch nodes.


### Polymorphic

* [org-ml-children-contain-point](#org-ml-children-contain-point-point-branch-node) `(point branch-node)`
* [org-ml-get-children](#org-ml-get-children-branch-node) `(branch-node)`
* [org-ml-set-children](#org-ml-set-children-children-branch-node) `(children branch-node)`
* [org-ml-map-children](#org-ml-map-children-fun-branch-node) `(fun branch-node)`
* [org-ml-is-childless](#org-ml-is-childless-branch-node) `(branch-node)`

### Object Nodes

* [org-ml-unwrap](#org-ml-unwrap-object-node) `(object-node)`
* [org-ml-unwrap-types-deep](#org-ml-unwrap-types-deep-types-object-node) `(types object-node)`
* [org-ml-unwrap-deep](#org-ml-unwrap-deep-object-node) `(object-node)`

### Secondary Strings

* [org-ml-flatten](#org-ml-flatten-secondary-string) `(secondary-string)`
* [org-ml-flatten-types-deep](#org-ml-flatten-types-deep-types-secondary-string) `(types secondary-string)`
* [org-ml-flatten-deep](#org-ml-flatten-deep-secondary-string) `(secondary-string)`

### Headline

* [org-ml-headline-get-section](#org-ml-headline-get-section-headline) `(headline)`
* [org-ml-headline-set-section](#org-ml-headline-set-section-children-headline) `(children headline)`
* [org-ml-headline-map-section](#org-ml-headline-map-section-fun-headline) `(fun headline)`
* [org-ml-headline-get-subheadlines](#org-ml-headline-get-subheadlines-headline) `(headline)`
* [org-ml-headline-set-subheadlines](#org-ml-headline-set-subheadlines-subheadlines-headline) `(subheadlines headline)`
* [org-ml-headline-map-subheadlines](#org-ml-headline-map-subheadlines-fun-headline) `(fun headline)`

### Headline (metadata)

* [org-ml-headline-get-planning](#org-ml-headline-get-planning-headline) `(headline)`
* [org-ml-headline-set-planning](#org-ml-headline-set-planning-planning-headline) `(planning headline)`
* [org-ml-headline-map-planning](#org-ml-headline-map-planning-fun-headline) `(fun headline)`
* [org-ml-headline-get-node-properties](#org-ml-headline-get-node-properties-headline) `(headline)`
* [org-ml-headline-set-node-properties](#org-ml-headline-set-node-properties-node-properties-headline) `(node-properties headline)`
* [org-ml-headline-map-node-properties](#org-ml-headline-map-node-properties-fun-headline) `(fun headline)`
* [org-ml-headline-get-node-property](#org-ml-headline-get-node-property-key-headline) `(key headline)`
* [org-ml-headline-set-node-property](#org-ml-headline-set-node-property-key-value-headline) `(key value headline)`
* [org-ml-headline-map-node-property](#org-ml-headline-map-node-property-key-fun-headline) `(key fun headline)`
* [org-ml-headline-get-logbook](#org-ml-headline-get-logbook-headline) `(headline)`
* [org-ml-headline-map-logbook](#org-ml-headline-map-logbook-fun-headline) `(fun headline)`
* [org-ml-headline-set-logbook](#org-ml-headline-set-logbook-children-headline) `(children headline)`
* [org-ml-headline-logbook-append-entry](#org-ml-headline-logbook-append-entry-item-headline) `(item headline)`
* [org-ml-headline-logbook-append-open-clock](#org-ml-headline-logbook-append-open-clock-unixtime-headline) `(unixtime headline)`
* [org-ml-headline-logbook-close-open-clock](#org-ml-headline-logbook-close-open-clock-unixtime-note-headline) `(unixtime note headline)`

### Headline (misc)

* [org-ml-headline-get-path](#org-ml-headline-get-path-headline) `(headline)`
* [org-ml-headline-update-item-statistics](#org-ml-headline-update-item-statistics-headline) `(headline)`
* [org-ml-headline-update-todo-statistics](#org-ml-headline-update-todo-statistics-headline) `(headline)`
* [org-ml-headline-indent-subheadline](#org-ml-headline-indent-subheadline-index-headline) `(index headline)`
* [org-ml-headline-indent-subtree](#org-ml-headline-indent-subtree-index-headline) `(index headline)`
* [org-ml-headline-unindent-subheadline](#org-ml-headline-unindent-subheadline-index-child-index-headline) `(index child-index headline)`
* [org-ml-headline-unindent-all-subheadlines](#org-ml-headline-unindent-all-subheadlines-index-headline) `(index headline)`

### Plain List

* [org-ml-plain-list-set-type](#org-ml-plain-list-set-type-type-plain-list) `(type plain-list)`
* [org-ml-plain-list-indent-item](#org-ml-plain-list-indent-item-index-plain-list) `(index plain-list)`
* [org-ml-plain-list-indent-item-tree](#org-ml-plain-list-indent-item-tree-index-plain-list) `(index plain-list)`
* [org-ml-plain-list-unindent-item](#org-ml-plain-list-unindent-item-index-child-index-plain-list) `(index child-index plain-list)`
* [org-ml-plain-list-unindent-all-items](#org-ml-plain-list-unindent-all-items-index-plain-list) `(index plain-list)`

### Table

* [org-ml-table-get-cell](#org-ml-table-get-cell-row-index-column-index-table) `(row-index column-index table)`
* [org-ml-table-delete-column](#org-ml-table-delete-column-column-index-table) `(column-index table)`
* [org-ml-table-delete-row](#org-ml-table-delete-row-row-index-table) `(row-index table)`
* [org-ml-table-insert-column!](#org-ml-table-insert-column-column-index-column-text-table) `(column-index column-text table)`
* [org-ml-table-insert-row!](#org-ml-table-insert-row-row-index-row-text-table) `(row-index row-text table)`
* [org-ml-table-replace-cell!](#org-ml-table-replace-cell-row-index-column-index-cell-text-table) `(row-index column-index cell-text table)`
* [org-ml-table-replace-column!](#org-ml-table-replace-column-column-index-column-text-table) `(column-index column-text table)`
* [org-ml-table-replace-row!](#org-ml-table-replace-row-row-index-row-text-table) `(row-index row-text table)`

## Node Matching


Use pattern-matching to selectively perform operations on nodes in trees.

* [org-ml-match](#org-ml-match-pattern-node) `(pattern node)`
* [org-ml-match-delete](#org-ml-match-delete-pattern-node) `(pattern node)`
* [org-ml-match-extract](#org-ml-match-extract-pattern-node) `(pattern node)`
* [org-ml-match-map](#org-ml-match-map-pattern-fun-node) `(pattern fun node)`
* [org-ml-match-mapcat](#org-ml-match-mapcat-pattern-fun-node) `(pattern fun node)`
* [org-ml-match-replace](#org-ml-match-replace-pattern-node-node) `(pattern node* node)`
* [org-ml-match-insert-before](#org-ml-match-insert-before-pattern-node-node) `(pattern node* node)`
* [org-ml-match-insert-after](#org-ml-match-insert-after-pattern-node-node) `(pattern node* node)`
* [org-ml-match-insert-within](#org-ml-match-insert-within-pattern-index-node-node) `(pattern index node* node)`
* [org-ml-match-splice](#org-ml-match-splice-pattern-nodes-node) `(pattern nodes* node)`
* [org-ml-match-splice-before](#org-ml-match-splice-before-pattern-nodes-node) `(pattern nodes* node)`
* [org-ml-match-splice-after](#org-ml-match-splice-after-pattern-nodes-node) `(pattern nodes* node)`
* [org-ml-match-splice-within](#org-ml-match-splice-within-pattern-index-nodes-node) `(pattern index nodes* node)`
* [org-ml-match-do](#org-ml-match-do-pattern-fun-node) `(pattern fun node)`

## Buffer Side Effects


Map node manipulations into buffers.


### Insert

* [org-ml-insert](#org-ml-insert-point-node) `(point node)`
* [org-ml-insert-tail](#org-ml-insert-tail-point-node) `(point node)`

### Update

* [org-ml-update](#org-ml-update-fun-node) `(fun node)`
* [org-ml-update-object-at](#org-ml-update-object-at-point-fun) `(point fun)`
* [org-ml-update-element-at](#org-ml-update-element-at-point-fun) `(point fun)`
* [org-ml-update-table-row-at](#org-ml-update-table-row-at-point-fun) `(point fun)`
* [org-ml-update-item-at](#org-ml-update-item-at-point-fun) `(point fun)`
* [org-ml-update-headline-at](#org-ml-update-headline-at-point-fun) `(point fun)`
* [org-ml-update-subtree-at](#org-ml-update-subtree-at-point-fun) `(point fun)`
* [org-ml-update-section-at](#org-ml-update-section-at-point-fun) `(point fun)`
* [org-ml-do-some-headlines](#org-ml-do-some-headlines-where-fun) `(where fun)`
* [org-ml-do-headlines](#org-ml-do-headlines-fun) `(fun)`
* [org-ml-do-some-subtrees](#org-ml-do-some-subtrees-where-fun) `(where fun)`
* [org-ml-do-subtrees](#org-ml-do-subtrees-fun) `(fun)`

### Misc

* [org-ml-fold](#org-ml-fold-node) `(node)`
* [org-ml-unfold](#org-ml-unfold-node) `(node)`

# Function Examples


## String Conversion


Convert nodes to strings.

#### org-ml-to-string `(node)`

Return **`node`** as an interpreted string without text properties.

```el
(org-ml-to-string '(bold (:begin 1 :end 5 :parent nil :post-blank 0 :post-affiliated nil)
			       "text"))
 ;; => "*text*"

(org-ml-to-string '(bold (:begin 1 :end 5 :parent nil :post-blank 3 :post-affiliated nil)
			       "text"))
 ;; => "*text*   "

(org-ml-to-string nil)
 ;; => ""

```

#### org-ml-to-trimmed-string `(node)`

Like [`org-ml-to-string`](#org-ml-to-string-node) but strip whitespace when returning **`node`**.

```el
(org-ml-to-trimmed-string '(bold (:begin 1 :end 5 :parent nil :post-blank 0 :post-affiliated nil)
				       "text"))
 ;; => "*text*"

(org-ml-to-trimmed-string '(bold (:begin 1 :end 5 :parent nil :post-blank 3 :post-affiliated nil)
				       "text"))
 ;; => "*text*"

(org-ml-to-trimmed-string nil)
 ;; => ""

```


## Buffer Parsing


Parse buffers to trees.

#### org-ml-parse-object-at `(point)`

Return object node under **`point`** or nil if not on an object.

```el
;; Given the following contents:
; *text*

(->> (org-ml-parse-object-at 1)
     (car))
 ;; => 'bold

;; Given the following contents:
; [2019-01-01 Tue]

(->> (org-ml-parse-object-at 1)
     (car))
 ;; => 'timestamp

;; Given the following contents:
; - notme

;; Return nil when parsing an element
(org-ml-parse-object-at
 1)
 ;; => nil

```

#### org-ml-parse-element-at `(point)`

Return element node under **`point`** or nil if not on an element.

This function will return every element available in `org-ml-elements`
with the exception of `section`, `item`, and `table-row`. To
specifically parse these, use the functions [`org-ml-parse-section-at`](#org-ml-parse-section-at-point),
[`org-ml-parse-item-at`](#org-ml-parse-item-at-point), and [`org-ml-parse-table-row-at`](#org-ml-parse-table-row-at-point).

```el
;; Given the following contents:
; #+CALL: ktulu()

(->> (org-ml-parse-element-at 1)
     (car))
 ;; => 'babel-call

;; Given the following contents:
; - plain-list

;; Give the plain-list, not the item for this function
(->> (org-ml-parse-element-at 1)
     (car))
 ;; => 'plain-list

;; Given the following contents:
; | R | A |
; | G | E |

;; Return a table, not the table-row for this function
(->> (org-ml-parse-element-at 1)
     (car))
 ;; => 'table

```

#### org-ml-parse-table-row-at `(point)`

Return table-row node under **`point`** or nil if not on a table-row.

```el
;; Given the following contents:
; | bow | stroke |

;; Return the row itself
(->> (org-ml-parse-table-row-at 1)
     (car))
 ;; => 'table-row

;; Also return the row when not at beginning of line
(->> (org-ml-parse-table-row-at 5)
     (car))
 ;; => 'table-row

;; Given the following contents:
; - bow and arrow choke

;; Return nil if not a table-row
(->> (org-ml-parse-table-row-at 1)
     (car))
 ;; => nil

```

#### org-ml-parse-headline-at `(point)`

Return headline node under **`point`** or nil if not on a headline.
**`point`** does not need to be on the headline itself. Only the headline
and its section will be returned. To include subheadlines, use
[`org-ml-parse-subtree-at`](#org-ml-parse-subtree-at-point).

```el
;; Given the following contents:
; * headline

;; Return the headline itself
(->> (org-ml-parse-headline-at 1)
     (org-ml-to-trimmed-string))
 ;; => "* headline"

;; Given the following contents:
; * headline
; section crap

;; Return headline and section
(->> (org-ml-parse-headline-at 1)
     (org-ml-to-trimmed-string))
 ;; => "* headline
 ;      section crap"

;; Return headline when point is in the section
(->> (org-ml-parse-headline-at 12)
     (org-ml-to-trimmed-string))
 ;; => "* headline
 ;      section crap"

;; Given the following contents:
; * headline
; section crap
; ** not parsed

;; Don't parse any subheadlines
(->> (org-ml-parse-headline-at 1)
     (org-ml-to-trimmed-string))
 ;; => "* headline
 ;      section crap"

;; Given the following contents:
; nothing nowhere

;; Return nil if not under a headline
(->> (org-ml-parse-headline-at 1)
     (org-ml-to-trimmed-string))
 ;; => ""

```

#### org-ml-parse-subtree-at `(point)`

Return headline node under **`point`** or nil if not on a headline.
**`point`** does not need to be on the headline itself. Unlike
[`org-ml-parse-headline-at`](#org-ml-parse-headline-at-point), the returned node will include
child headlines.

```el
;; Given the following contents:
; * headline

;; Return the headline itself
(->> (org-ml-parse-subtree-at 1)
     (org-ml-to-trimmed-string))
 ;; => "* headline"

;; Given the following contents:
; * headline
; section crap

;; Return headline and section
(->> (org-ml-parse-subtree-at 1)
     (org-ml-to-trimmed-string))
 ;; => "* headline
 ;      section crap"

;; Return headline when point is in the section
(->> (org-ml-parse-subtree-at 12)
     (org-ml-to-trimmed-string))
 ;; => "* headline
 ;      section crap"

;; Given the following contents:
; * headline
; section crap
; ** parsed

;; Return all the subheadlines
(->> (org-ml-parse-subtree-at 1)
     (org-ml-to-trimmed-string))
 ;; => "* headline
 ;      section crap
 ;      ** parsed"

;; Given the following contents:
; nothing nowhere

;; Return nil if not under a headline
(->> (org-ml-parse-subtree-at 1)
     (org-ml-to-trimmed-string))
 ;; => ""

```

#### org-ml-parse-item-at `(point)`

Return item node under **`point`** or nil if not on an item.
This will return the item node even if **`point`** is not at the beginning
of the line.

```el
;; Given the following contents:
; - item

;; Return the item itself
(->> (org-ml-parse-item-at 1)
     (org-ml-to-trimmed-string))
 ;; => "- item"

;; Also return the item when not at beginning of line
(->> (org-ml-parse-item-at 5)
     (org-ml-to-trimmed-string))
 ;; => "- item"

;; Given the following contents:
; - item
;   - item 2

;; Return item and its subitems
(->> (org-ml-parse-item-at 1)
     (org-ml-to-trimmed-string))
 ;; => "- item
 ;        - item 2"

;; Given the following contents:
; * not item

;; Return nil if not an item
(->> (org-ml-parse-item-at 1)
     (org-ml-to-trimmed-string))
 ;; => ""

```

#### org-ml-parse-section-at `(point)`

Return section node under **`point`** or nil if not on a section.
If **`point`** is on or within a headline, return the section under that
headline. If **`point`** is before the first headline (if any), return
the section at the top of the org buffer.

```el
;; Given the following contents:
; over headline
; * headline
; under headline

;; Return the section above the headline
(->> (org-ml-parse-section-at 1)
     (org-ml-to-trimmed-string))
 ;; => "over headline"

;; Return the section under headline
(->> (org-ml-parse-section-at 25)
     (org-ml-to-trimmed-string))
 ;; => "under headline"

;; Given the following contents:
; * headline
; ** subheadline

;; Return nil if no section under headline
(->> (org-ml-parse-section-at 1)
     (org-ml-to-trimmed-string))
 ;; => ""

;; Given the following contents:
; 

;; Return nil if no section at all
(->> (org-ml-parse-section-at 1)
     (org-ml-to-trimmed-string))
 ;; => ""

```

#### org-ml-parse-this-toplevel-section `nil`

Return section node corresponding to the top of the current buffer.
If there is no such section, return nil.

```el
;; Given the following contents:
; over headline
; * headline
; under headline

(->> (org-ml-parse-this-toplevel-section)
     (org-ml-to-trimmed-string))
 ;; => "over headline"

;; Given the following contents:
; * headline
; under headline

(->> (org-ml-parse-this-toplevel-section)
     (org-ml-to-trimmed-string))
 ;; => ""

```

#### org-ml-this-buffer-has-headlines `nil`

Return t if the current buffer has headlines, else return nil.

```el
;; Given the following contents:
; not headline
; * headline

(org-ml-this-buffer-has-headlines)
 ;; => t

;; Given the following contents:
; not headline

(org-ml-this-buffer-has-headlines)
 ;; => nil

```

#### org-ml-get-headlines `nil`

Return list of all headline nodes from current buffer.
Each headline is obtained with [`org-ml-parse-headline-at`](#org-ml-parse-headline-at-point).

```el
;; Given the following contents:
; not headline
; * one
; * two
; * three

(->> (org-ml-get-headlines)
     (-map (function org-ml-to-string))
     (s-join ""))
 ;; => "* one
 ;      * two
 ;      * three
 ;      "

;; Given the following contents:
; not headline

(->> (org-ml-get-headlines)
     (-map (function org-ml-to-string))
     (s-join ""))
 ;; => ""

```

#### org-ml-get-some-headlines `(where)`

Return list of headline nodes from current buffer.

**`where`** describes the location of headlines to be parsed and is one
of the following:
- `n`: parse up to index `n` headlines (where 0 is the first); if negative
    start counting from the last headline (where -1 refers to the last)
- `(m n)`: like `n` but parse after index `m` headlines; `m` and `n` may both
    be similarly negative
- [`a` `b`]: parse all headlines whose first point falls between points
    `a` and `b` in the buffer; if `a` and `b` are nil, use `point-min` and
    `point-max` respectively.

Each headline is obtained with [`org-ml-parse-headline-at`](#org-ml-parse-headline-at-point).

```el
;; Given the following contents:
; not headline
; * one
; * two
; * three

(->> (org-ml-get-some-headlines 0)
     (-map (function org-ml-to-string))
     (s-join ""))
 ;; => "* one
 ;      "

(->> (org-ml-get-some-headlines '(0 1))
     (-map (function org-ml-to-string))
     (s-join ""))
 ;; => "* one
 ;      * two
 ;      "

(->> (org-ml-get-some-headlines [10 25])
     (-map (function org-ml-to-string))
     (s-join ""))
 ;; => "* one
 ;      * two
 ;      "

```

#### org-ml-get-subtrees `nil`

Return list of all subtree nodes from current buffer.

Each subtree is obtained with [`org-ml-parse-subtree-at`](#org-ml-parse-subtree-at-point).

```el
;; Given the following contents:
; not headline
; * one
; ** _one
; * two
; ** _two
; * three
; ** _three

(->> (org-ml-get-subtrees)
     (-map (function org-ml-to-string))
     (s-join ""))
 ;; => "* one
 ;      ** _one
 ;      * two
 ;      ** _two
 ;      * three
 ;      ** _three
 ;      "

;; Given the following contents:
; not headline

(->> (org-ml-get-subtrees)
     (-map (function org-ml-to-string))
     (s-join ""))
 ;; => ""

```

#### org-ml-get-some-subtrees `(where)`

Return list of subtree nodes from current buffer.

See [`org-ml-get-some-headlines`](#org-ml-get-some-headlines-where) for the meaning of **`where`**.

Each subtree is obtained with [`org-ml-parse-subtree-at`](#org-ml-parse-subtree-at-point).

```el
;; Given the following contents:
; not headline
; * one
; ** _one
; * two
; ** _two
; * three
; ** _three

(->> (org-ml-get-some-subtrees 0)
     (-map (function org-ml-to-string))
     (s-join ""))
 ;; => "* one
 ;      ** _one
 ;      "

(->> (org-ml-get-some-subtrees '(0 1))
     (-map (function org-ml-to-string))
     (s-join ""))
 ;; => "* one
 ;      ** _one
 ;      * two
 ;      ** _two
 ;      "

(->> (org-ml-get-some-subtrees [10 30])
     (-map (function org-ml-to-string))
     (s-join ""))
 ;; => "* one
 ;      ** _one
 ;      * two
 ;      ** _two
 ;      "

```


## Building


Build new nodes.


### Leaf Object Nodes

#### org-ml-build-code `(value &key post-blank)`

Build a code object node.

The following properties are settable:
- **`value`**: (required) a string
- **`post-blank`**: a non-negative integer

```el
(->> (org-ml-build-code "text")
     (org-ml-to-string))
 ;; => "~text~"

```

#### org-ml-build-entity `(name &key use-brackets-p post-blank)`

Build an entity object node.

The following properties are settable:
- **`name`**: (required) a string that makes `org-entity-get` return non-nil
- **`use-brackets-p`**:  nil or t
- **`post-blank`**: a non-negative integer

```el
(->> (org-ml-build-entity "gamma")
     (org-ml-to-string))
 ;; => "\\gamma"

```

#### org-ml-build-export-snippet `(back-end value &key post-blank)`

Build an export-snippet object node.

The following properties are settable:
- **`back-end`**: (required) a oneline string
- **`value`**: (required) a string
- **`post-blank`**: a non-negative integer

```el
(->> (org-ml-build-export-snippet "back" "value")
     (org-ml-to-string))
 ;; => "@@back:value@@"

```

#### org-ml-build-inline-babel-call `(call &key inside-header arguments end-header post-blank)`

Build an inline-babel-call object node.

The following properties are settable:
- **`call`**: (required) a oneline string
- **`inside-header`**:  a plist
- **`arguments`**:  a list of oneline strings
- **`end-header`**:  a plist
- **`post-blank`**: a non-negative integer

```el
(->> (org-ml-build-inline-babel-call "name")
     (org-ml-to-string))
 ;; => "call_name()"

(->> (org-ml-build-inline-babel-call "name" :arguments '("n=4"))
     (org-ml-to-string))
 ;; => "call_name(n=4)"

(->> (org-ml-build-inline-babel-call "name" :inside-header '(:key val))
     (org-ml-to-string))
 ;; => "call_name[:key val]()"

(->> (org-ml-build-inline-babel-call "name" :end-header '(:key val))
     (org-ml-to-string))
 ;; => "call_name()[:key val]"

```

#### org-ml-build-inline-src-block `(language &key parameters (value "") post-blank)`

Build an inline-src-block object node.

The following properties are settable:
- **`language`**: (required) a oneline string
- **`parameters`**:  a plist
- **`value`**: (default `""`) a string
- **`post-blank`**: a non-negative integer

```el
(->> (org-ml-build-inline-src-block "lang")
     (org-ml-to-string))
 ;; => "src_lang{}"

(->> (org-ml-build-inline-src-block "lang" :value "value")
     (org-ml-to-string))
 ;; => "src_lang{value}"

(->> (org-ml-build-inline-src-block "lang" :value "value" :parameters '(:key val))
     (org-ml-to-string))
 ;; => "src_lang[:key val]{value}"

```

#### org-ml-build-line-break `(&key post-blank)`

Build a line-break object node.

The following properties are settable:

- **`post-blank`**: a non-negative integer

```el
(->> (org-ml-build-line-break)
     (org-ml-to-string))
 ;; => "\\\\
 ;      "

```

#### org-ml-build-latex-fragment `(value &key post-blank)`

Build a latex-fragment object node.

The following properties are settable:
- **`value`**: (required) a string
- **`post-blank`**: a non-negative integer

```el
(->> (org-ml-build-latex-fragment "$2+2=5$")
     (org-ml-to-string))
 ;; => "$2+2=5$"

```

#### org-ml-build-macro `(key &key args post-blank)`

Build a macro object node.

The following properties are settable:
- **`key`**: (required) a oneline string
- **`args`**:  a list of oneline strings
- **`post-blank`**: a non-negative integer

```el
(->> (org-ml-build-macro "economics")
     (org-ml-to-string))
 ;; => "{{{economics}}}"

(->> (org-ml-build-macro "economics" :args '("s=d"))
     (org-ml-to-string))
 ;; => "{{{economics(s=d)}}}"

```

#### org-ml-build-statistics-cookie `(value &key post-blank)`

Build a statistics-cookie object node.

The following properties are settable:
- **`value`**: (required) a list of non-neg integers like `(perc)` or `(num den)` which make [`num`/`den`] and [`perc`%] respectively
- **`post-blank`**: a non-negative integer

```el
(->> (org-ml-build-statistics-cookie '(nil))
     (org-ml-to-string))
 ;; => "[%]"

(->> (org-ml-build-statistics-cookie '(nil nil))
     (org-ml-to-string))
 ;; => "[/]"

(->> (org-ml-build-statistics-cookie '(50))
     (org-ml-to-string))
 ;; => "[50%]"

(->> (org-ml-build-statistics-cookie '(1 3))
     (org-ml-to-string))
 ;; => "[1/3]"

```

#### org-ml-build-target `(value &key post-blank)`

Build a target object node.

The following properties are settable:
- **`value`**: (required) a oneline string
- **`post-blank`**: a non-negative integer

```el
(->> (org-ml-build-target "text")
     (org-ml-to-string))
 ;; => "<<text>>"

```

#### org-ml-build-timestamp `(type year-start month-start day-start year-end month-end day-end &key hour-start minute-start hour-end minute-end repeater-type repeater-unit repeater-value warning-type warning-unit warning-value post-blank)`

Build a timestamp object node.

The following properties are settable:
- **`type`**: (required) a symbol from `inactive`, `active`, `inactive-range`, or `active-range`
- **`year-start`**: (required) a positive integer
- **`month-start`**: (required) a positive integer
- **`day-start`**: (required) a positive integer
- **`year-end`**: (required) a positive integer
- **`month-end`**: (required) a positive integer
- **`day-end`**: (required) a positive integer
- **`hour-start`**:  a non-negative integer or nil
- **`minute-start`**:  a non-negative integer or nil
- **`hour-end`**:  a non-negative integer or nil
- **`minute-end`**:  a non-negative integer or nil
- **`repeater-type`**:  nil or a symbol from `catch-up`, `restart`, or `cumulate`
- **`repeater-unit`**:  nil or a symbol from `year` `month` `week` `day`, or `hour`
- **`repeater-value`**:  a positive integer or nil
- **`warning-type`**:  nil or a symbol from `all` or `first`
- **`warning-unit`**:  nil or a symbol from `year` `month` `week` `day`, or `hour`
- **`warning-value`**:  a positive integer or nil
- **`post-blank`**: a non-negative integer

```el
(->> (org-ml-build-timestamp 'inactive
			     2019 1 15 2019 1 15)
     (org-ml-to-string))
 ;; => "[2019-01-15 Tue]"

(->> (org-ml-build-timestamp 'active-range
			     2019 1 15 2019 1 16)
     (org-ml-to-string))
 ;; => "<2019-01-15 Tue>--<2019-01-16 Wed>"

(->> (org-ml-build-timestamp 'inactive
			     2019 1 15 2019 1 15 :warning-type 'all
			     :warning-unit 'day
			     :warning-value 1)
     (org-ml-to-string))
 ;; => "[2019-01-15 Tue -1d]"

```

#### org-ml-build-verbatim `(value &key post-blank)`

Build a verbatim object node.

The following properties are settable:
- **`value`**: (required) a string
- **`post-blank`**: a non-negative integer

```el
(->> (org-ml-build-verbatim "text")
     (org-ml-to-string))
 ;; => "=text="

```


### Branch Object Nodes

#### org-ml-build-bold `(&key post-blank &rest object-nodes)`

Build a bold object node with **`object-nodes`** as children.

The following properties are settable:

- **`post-blank`**: a non-negative integer

```el
(->> (org-ml-build-bold "text")
     (org-ml-to-string))
 ;; => "*text*"

```

#### org-ml-build-footnote-reference `(&key label post-blank &rest object-nodes)`

Build a footnote-reference object node with **`object-nodes`** as children.

The following properties are settable:
- **`label`**:  a oneline string or nil
- **`post-blank`**: a non-negative integer

```el
(->> (org-ml-build-footnote-reference)
     (org-ml-to-string))
 ;; => "[fn:]"

(->> (org-ml-build-footnote-reference :label "label")
     (org-ml-to-string))
 ;; => "[fn:label]"

(->> (org-ml-build-footnote-reference :label "label" "content")
     (org-ml-to-string))
 ;; => "[fn:label:content]"

```

#### org-ml-build-italic `(&key post-blank &rest object-nodes)`

Build an italic object node with **`object-nodes`** as children.

The following properties are settable:

- **`post-blank`**: a non-negative integer

```el
(->> (org-ml-build-italic "text")
     (org-ml-to-string))
 ;; => "/text/"

```

#### org-ml-build-link `(path &key format (type "fuzzy") post-blank &rest object-nodes)`

Build a link object node with **`object-nodes`** as children.

The following properties are settable:
- **`path`**: (required) a oneline string
- **`format`**:  the symbol `plain`, `bracket` or `angle`
- **`type`**: (default `"fuzzy"`) a oneline string from `org-link-types` or `"coderef"`, `"custorg-ml-id"`, `"file"`, `"id"`, `"radio"`, or `"fuzzy"`
- **`post-blank`**: a non-negative integer

```el
(->> (org-ml-build-link "target")
     (org-ml-to-string))
 ;; => "[[target]]"

(->> (org-ml-build-link "target" :type "file")
     (org-ml-to-string))
 ;; => "[[file:target]]"

(->> (org-ml-build-link "target" "desc")
     (org-ml-to-string))
 ;; => "[[target][desc]]"

```

#### org-ml-build-radio-target `(&key post-blank &rest object-nodes)`

Build a radio-target object node with **`object-nodes`** as children.

The following properties are settable:

- **`post-blank`**: a non-negative integer

```el
(->> (org-ml-build-radio-target "text")
     (org-ml-to-string))
 ;; => "<<<text>>>"

```

#### org-ml-build-strike-through `(&key post-blank &rest object-nodes)`

Build a strike-through object node with **`object-nodes`** as children.

The following properties are settable:

- **`post-blank`**: a non-negative integer

```el
(->> (org-ml-build-strike-through "text")
     (org-ml-to-string))
 ;; => "+text+"

```

#### org-ml-build-superscript `(&key use-brackets-p post-blank &rest object-nodes)`

Build a superscript object node with **`object-nodes`** as children.

The following properties are settable:
- **`use-brackets-p`**:  nil or t
- **`post-blank`**: a non-negative integer

```el
(->> (org-ml-build-superscript "text")
     (org-ml-to-string))
 ;; => "^text"

```

#### org-ml-build-subscript `(&key use-brackets-p post-blank &rest object-nodes)`

Build a subscript object node with **`object-nodes`** as children.

The following properties are settable:
- **`use-brackets-p`**:  nil or t
- **`post-blank`**: a non-negative integer

```el
(->> (org-ml-build-subscript "text")
     (org-ml-to-string))
 ;; => "_text"

```

#### org-ml-build-table-cell `(&key post-blank &rest object-nodes)`

Build a table-cell object node with **`object-nodes`** as children.

The following properties are settable:

- **`post-blank`**: a non-negative integer

```el
(->> (org-ml-build-table-cell "text")
     (org-ml-to-string))
 ;; => " text |"

```

#### org-ml-build-underline `(&key post-blank &rest object-nodes)`

Build an underline object node with **`object-nodes`** as children.

The following properties are settable:

- **`post-blank`**: a non-negative integer

```el
(->> (org-ml-build-underline "text")
     (org-ml-to-string))
 ;; => "_text_"

```


### Leaf Element Nodes

#### org-ml-build-babel-call `(call &key inside-header arguments end-header post-blank)`

Build a babel-call element node.

The following properties are settable:
- **`call`**: (required) a oneline string
- **`inside-header`**:  a plist
- **`arguments`**:  a list of oneline strings
- **`end-header`**:  a plist
- **`post-blank`**: a non-negative integer

```el
(->> (org-ml-build-babel-call "name")
     (org-ml-to-trimmed-string))
 ;; => "#+CALL: name()"

(->> (org-ml-build-babel-call "name" :arguments '("arg=x"))
     (org-ml-to-trimmed-string))
 ;; => "#+CALL: name(arg=x)"

(->> (org-ml-build-babel-call "name" :inside-header '(:key val))
     (org-ml-to-trimmed-string))
 ;; => "#+CALL: name[:key val]()"

(->> (org-ml-build-babel-call "name" :end-header '(:key val))
     (org-ml-to-trimmed-string))
 ;; => "#+CALL: name() :key val"

```

#### org-ml-build-clock `(value &key post-blank)`

Build a clock element node.

The following properties are settable:
- **`value`**: (required) a ranged or unranged inactive timestamp node with no warning or repeater
- **`post-blank`**: a non-negative integer

```el
(->> (org-ml-build-clock (org-ml-build-timestamp! '(2019 1 1 0 0)))
     (org-ml-to-trimmed-string))
 ;; => "CLOCK: [2019-01-01 Tue 00:00]"

(->> (org-ml-build-timestamp! '(2019 1 1 0 0)
			      :end '(2019 1 1 1 0))
     (org-ml-set-property :type 'inactive-range)
     (org-ml-build-clock)
     (org-ml-to-trimmed-string))
 ;; => "CLOCK: [2019-01-01 Tue 00:00]--[2019-01-01 Tue 01:00] =>  1:00"

```

#### org-ml-build-comment `(value &key post-blank)`

Build a comment element node.

The following properties are settable:
- **`value`**: (required) a string
- **`post-blank`**: a non-negative integer

```el
(->> (org-ml-build-comment "text")
     (org-ml-to-trimmed-string))
 ;; => "# text"

(->> (org-ml-build-comment "text\nless")
     (org-ml-to-trimmed-string))
 ;; => "# text
 ;      # less"

```

#### org-ml-build-comment-block `(&key (value "") post-blank)`

Build a comment-block element node.

The following properties are settable:
- **`value`**: (default `""`) a string
- **`post-blank`**: a non-negative integer

```el
(->> (org-ml-build-comment-block)
     (org-ml-to-trimmed-string))
 ;; => "#+BEGIN_COMMENT
 ;      #+END_COMMENT"

(->> (org-ml-build-comment-block :value "text")
     (org-ml-to-trimmed-string))
 ;; => "#+BEGIN_COMMENT
 ;      text
 ;      #+END_COMMENT"

```

#### org-ml-build-diary-sexp `(&key value post-blank)`

Build a diary-sexp element node.

The following properties are settable:
- **`value`**:  a list form or nil
- **`post-blank`**: a non-negative integer

```el
(->> (org-ml-build-diary-sexp)
     (org-ml-to-trimmed-string))
 ;; => "%%()"

(->> (org-ml-build-diary-sexp :value '(text))
     (org-ml-to-trimmed-string))
 ;; => "%%(text)"

```

#### org-ml-build-example-block `(&key preserve-indent switches (value "") post-blank)`

Build an example-block element node.

The following properties are settable:
- **`preserve-indent`**:  nil or t
- **`switches`**:  a list of oneline strings
- **`value`**: (default `""`) a string
- **`post-blank`**: a non-negative integer

```el
(->> (org-ml-build-example-block)
     (org-ml-to-trimmed-string))
 ;; => "#+BEGIN_EXAMPLE
 ;      #+END_EXAMPLE"

(->> (org-ml-build-example-block :value "text")
     (org-ml-to-trimmed-string))
 ;; => "#+BEGIN_EXAMPLE
 ;      text
 ;      #+END_EXAMPLE"

(->> (org-ml-build-example-block :value "text" :switches '("switches"))
     (org-ml-to-trimmed-string))
 ;; => "#+BEGIN_EXAMPLE switches
 ;      text
 ;      #+END_EXAMPLE"

```

#### org-ml-build-export-block `(type value &key post-blank)`

Build an export-block element node.

The following properties are settable:
- **`type`**: (required) a oneline string
- **`value`**: (required) a string
- **`post-blank`**: a non-negative integer

```el
(->> (org-ml-build-export-block "type" "value\n")
     (org-ml-to-trimmed-string))
 ;; => "#+BEGIN_EXPORT type
 ;      value
 ;      #+END_EXPORT"

```

#### org-ml-build-fixed-width `(value &key post-blank)`

Build a fixed-width element node.

The following properties are settable:
- **`value`**: (required) a oneline string
- **`post-blank`**: a non-negative integer

```el
(->> (org-ml-build-fixed-width "text")
     (org-ml-to-trimmed-string))
 ;; => ": text"

```

#### org-ml-build-horizontal-rule `(&key post-blank)`

Build a horizontal-rule element node.

The following properties are settable:

- **`post-blank`**: a non-negative integer

```el
(->> (org-ml-build-horizontal-rule)
     (org-ml-to-trimmed-string))
 ;; => "-----"

```

#### org-ml-build-keyword `(key value &key post-blank)`

Build a keyword element node.

The following properties are settable:
- **`key`**: (required) a oneline string
- **`value`**: (required) a oneline string
- **`post-blank`**: a non-negative integer

```el
(->> (org-ml-build-keyword "FILETAGS" "tmsu")
     (org-ml-to-trimmed-string))
 ;; => "#+FILETAGS: tmsu"

```

#### org-ml-build-latex-environment `(value &key post-blank)`

Build a latex-environment element node.

The following properties are settable:
- **`value`**: (required) a list of strings like `(env body)` or `(env)`
- **`post-blank`**: a non-negative integer

```el
(->> (org-ml-build-latex-environment '("env" "text"))
     (org-ml-to-trimmed-string))
 ;; => "\\begin{env}
 ;      text
 ;      \\end{env}"

```

#### org-ml-build-node-property `(key value &key post-blank)`

Build a node-property element node.

The following properties are settable:
- **`key`**: (required) a oneline string
- **`value`**: (required) a oneline string
- **`post-blank`**: a non-negative integer

```el
(->> (org-ml-build-node-property "key" "val")
     (org-ml-to-trimmed-string))
 ;; => ":key:      val"

```

#### org-ml-build-planning `(&key closed deadline scheduled post-blank)`

Build a planning element node.

The following properties are settable:
- **`closed`**:  a zero-range, active timestamp node
- **`deadline`**:  a zero-range, active timestamp node
- **`scheduled`**:  a zero-range, active timestamp node
- **`post-blank`**: a non-negative integer

```el
(->> (org-ml-build-planning :closed (org-ml-build-timestamp! '(2019 1 1)
							     :active t))
     (org-ml-to-trimmed-string))
 ;; => "CLOSED: <2019-01-01 Tue>"

(->> (org-ml-build-planning :scheduled (org-ml-build-timestamp! '(2019 1 1)
								:active t))
     (org-ml-to-trimmed-string))
 ;; => "SCHEDULED: <2019-01-01 Tue>"

(->> (org-ml-build-planning :deadline (org-ml-build-timestamp! '(2019 1 1)
							       :active t))
     (org-ml-to-trimmed-string))
 ;; => "DEADLINE: <2019-01-01 Tue>"

```

#### org-ml-build-src-block `(&key (value "") language parameters preserve-indent switches post-blank)`

Build a src-block element node.

The following properties are settable:
- **`value`**: (default `""`) a string
- **`language`**:  a string or nil
- **`parameters`**:  a plist
- **`preserve-indent`**:  nil or t
- **`switches`**:  a list of oneline strings
- **`post-blank`**: a non-negative integer

```el
(->> (org-ml-build-src-block)
     (org-ml-to-trimmed-string))
 ;; => "#+BEGIN_SRC
 ;      #+END_SRC"

(->> (org-ml-build-src-block :value "body")
     (org-ml-to-trimmed-string))
 ;; => "#+BEGIN_SRC
 ;        body
 ;      #+END_SRC"

(->> (org-ml-build-src-block :value "body" :language "emacs-lisp")
     (org-ml-to-trimmed-string))
 ;; => "#+BEGIN_SRC emacs-lisp
 ;        body
 ;      #+END_SRC"

(->> (org-ml-build-src-block :value "body" :switches '("-n 20" "-r"))
     (org-ml-to-trimmed-string))
 ;; => "#+BEGIN_SRC -n 20 -r
 ;        body
 ;      #+END_SRC"

(->> (org-ml-build-src-block :value "body" :parameters '(:key val))
     (org-ml-to-trimmed-string))
 ;; => "#+BEGIN_SRC :key val
 ;        body
 ;      #+END_SRC"

```


### Branch Element Nodes with Child Object Nodes

#### org-ml-build-paragraph `(&key post-blank &rest object-nodes)`

Build a paragraph element node with **`object-nodes`** as children.

The following properties are settable:

- **`post-blank`**: a non-negative integer

```el
(->> (org-ml-build-paragraph "text")
     (org-ml-to-trimmed-string))
 ;; => "text"

```

#### org-ml-build-table-row `(&key post-blank &rest object-nodes)`

Build a table-row element node with **`object-nodes`** as children.

The following properties are settable:

- **`post-blank`**: a non-negative integer

```el
(->> (org-ml-build-table-cell "a")
     (org-ml-build-table-row)
     (org-ml-to-trimmed-string))
 ;; => "| a |"

```

#### org-ml-build-verse-block `(&key post-blank &rest object-nodes)`

Build a verse-block element node with **`object-nodes`** as children.

The following properties are settable:

- **`post-blank`**: a non-negative integer

```el
(->> (org-ml-build-verse-block "text\n")
     (org-ml-to-trimmed-string))
 ;; => "#+BEGIN_VERSE
 ;      text
 ;      #+END_VERSE"

```


### Branch Element Nodes with Child Element Nodes

#### org-ml-build-center-block `(&key post-blank &rest element-nodes)`

Build a center-block element node with **`element-nodes`** as children.

The following properties are settable:

- **`post-blank`**: a non-negative integer

```el
(->> (org-ml-build-center-block)
     (org-ml-to-trimmed-string))
 ;; => "#+BEGIN_CENTER
 ;      #+END_CENTER"

(->> (org-ml-build-paragraph "text")
     (org-ml-build-center-block)
     (org-ml-to-trimmed-string))
 ;; => "#+BEGIN_CENTER
 ;      text
 ;      #+END_CENTER"

```

#### org-ml-build-drawer `(drawer-name &key post-blank &rest element-nodes)`

Build a drawer element node with **`element-nodes`** as children.

The following properties are settable:
- **`drawer-name`**: (required) a oneline string
- **`post-blank`**: a non-negative integer

```el
(->> (org-ml-build-drawer "NAME")
     (org-ml-to-trimmed-string))
 ;; => ":NAME:
 ;      :END:"

(->> (org-ml-build-paragraph "text")
     (org-ml-build-drawer "NAME")
     (org-ml-to-trimmed-string))
 ;; => ":NAME:
 ;      text
 ;      :END:"

```

#### org-ml-build-dynamic-block `(block-name &key arguments post-blank &rest element-nodes)`

Build a dynamic-block element node with **`element-nodes`** as children.

The following properties are settable:
- **`block-name`**: (required) a oneline string
- **`arguments`**:  a plist
- **`post-blank`**: a non-negative integer

```el
(->> (org-ml-build-dynamic-block "empty")
     (org-ml-to-trimmed-string))
 ;; => "#+BEGIN: empty
 ;      #+END:"

(->> (org-ml-build-comment "I'm in here")
     (org-ml-build-dynamic-block "notempty")
     (org-ml-to-trimmed-string))
 ;; => "#+BEGIN: notempty
 ;      # I'm in here
 ;      #+END:"

```

#### org-ml-build-footnote-definition `(label &key post-blank &rest element-nodes)`

Build a footnote-definition element node with **`element-nodes`** as children.

The following properties are settable:
- **`label`**: (required) a oneline string
- **`post-blank`**: a non-negative integer

```el
(->> (org-ml-build-paragraph "footnote contents")
     (org-ml-build-footnote-definition "label")
     (org-ml-to-trimmed-string))
 ;; => "[fn:label] footnote contents"

```

#### org-ml-build-headline `(&key archivedp commentedp footnote-section-p (level 1) (pre-blank 0) priority tags title todo-keyword post-blank &rest element-nodes)`

Build a headline element node with **`element-nodes`** as children.

The following properties are settable:
- **`archivedp`**:  nil or t
- **`commentedp`**:  nil or t
- **`footnote-section-p`**:  nil or t
- **`level`**:  a positive integer
- **`pre-blank`**:  a non-negative integer
- **`priority`**:  an integer between (inclusive) `org-highest-priority` and `org-lowest-priority`
- **`tags`**:  a string list
- **`title`**:  a secondary string
- **`todo-keyword`**:  a oneline string or nil
- **`post-blank`**: a non-negative integer

```el
(->> (org-ml-build-headline)
     (org-ml-to-trimmed-string))
 ;; => "*"

(->> (org-ml-build-headline :level 2 :title '("dummy")
			     :tags '("tmsu"))
     (org-ml-to-trimmed-string))
 ;; => "** dummy            :tmsu:"

(->> (org-ml-build-headline :todo-keyword "TODO" :archivedp t :commentedp t :priority 65)
     (org-ml-to-trimmed-string))
 ;; => "* TODO COMMENT [#A]  :ARCHIVE:"

```

#### org-ml-build-item `(&key (bullet '-) checkbox counter tag post-blank &rest element-nodes)`

Build an item element node with **`element-nodes`** as children.

The following properties are settable:
- **`bullet`**: (default `-`) a positive integer (ordered) or the symbol `-` (unordered)
- **`checkbox`**:  nil or the symbols `on`, `off`, or `trans`
- **`counter`**:  a positive integer or nil
- **`tag`**:  a secondary string
- **`post-blank`**: a non-negative integer

```el
(->> (org-ml-build-paragraph "item contents")
     (org-ml-build-item)
     (org-ml-to-trimmed-string))
 ;; => "- item contents"

(->> (org-ml-build-paragraph "item contents")
     (org-ml-build-item :bullet 1)
     (org-ml-to-trimmed-string))
 ;; => "1. item contents"

(->> (org-ml-build-paragraph "item contents")
     (org-ml-build-item :checkbox 'on)
     (org-ml-to-trimmed-string))
 ;; => "- [X] item contents"

(->> (org-ml-build-paragraph "item contents")
     (org-ml-build-item :tag '("tmsu"))
     (org-ml-to-trimmed-string))
 ;; => "- tmsu :: item contents"

(->> (org-ml-build-paragraph "item contents")
     (org-ml-build-item :counter 10)
     (org-ml-to-trimmed-string))
 ;; => "- [@10] item contents"

```

#### org-ml-build-plain-list `(&key post-blank &rest element-nodes)`

Build a plain-list element node with **`element-nodes`** as children.

The following properties are settable:

- **`post-blank`**: a non-negative integer

```el
(->> (org-ml-build-paragraph "item contents")
     (org-ml-build-item)
     (org-ml-build-plain-list)
     (org-ml-to-trimmed-string))
 ;; => "- item contents"

```

#### org-ml-build-property-drawer `(&key post-blank &rest element-nodes)`

Build a property-drawer element node with **`element-nodes`** as children.

The following properties are settable:

- **`post-blank`**: a non-negative integer

```el
(->> (org-ml-build-property-drawer)
     (org-ml-to-trimmed-string))
 ;; => ":PROPERTIES:
 ;      :END:"

(->> (org-ml-build-node-property "key" "val")
     (org-ml-build-property-drawer)
     (org-ml-to-trimmed-string))
 ;; => ":PROPERTIES:
 ;      :key:      val
 ;      :END:"

```

#### org-ml-build-quote-block `(&key post-blank &rest element-nodes)`

Build a quote-block element node with **`element-nodes`** as children.

The following properties are settable:

- **`post-blank`**: a non-negative integer

```el
(->> (org-ml-build-quote-block)
     (org-ml-to-trimmed-string))
 ;; => "#+BEGIN_QUOTE
 ;      #+END_QUOTE"

(->> (org-ml-build-paragraph "quoted stuff")
     (org-ml-build-quote-block)
     (org-ml-to-trimmed-string))
 ;; => "#+BEGIN_QUOTE
 ;      quoted stuff
 ;      #+END_QUOTE"

```

#### org-ml-build-section `(&key post-blank &rest element-nodes)`

Build a section element node with **`element-nodes`** as children.

The following properties are settable:

- **`post-blank`**: a non-negative integer

```el
(->> (org-ml-build-paragraph "text")
     (org-ml-build-section)
     (org-ml-to-trimmed-string))
 ;; => "text"

```

#### org-ml-build-special-block `(type &key post-blank &rest element-nodes)`

Build a special-block element node with **`element-nodes`** as children.

The following properties are settable:
- **`type`**: (required) a oneline string
- **`post-blank`**: a non-negative integer

```el
(->> (org-ml-build-special-block "monad")
     (org-ml-to-trimmed-string))
 ;; => "#+BEGIN_monad
 ;      #+END_monad"

(->> (org-ml-build-comment "Launch missiles")
     (org-ml-build-special-block "monad")
     (org-ml-to-trimmed-string))
 ;; => "#+BEGIN_monad
 ;      # Launch missiles
 ;      #+END_monad"

```

#### org-ml-build-table `(&key tblfm post-blank &rest element-nodes)`

Build a table element node with **`element-nodes`** as children.

The following properties are settable:
- **`tblfm`**:  a list of oneline strings
- **`post-blank`**: a non-negative integer

```el
(->> (org-ml-build-table-cell "cell")
     (org-ml-build-table-row)
     (org-ml-build-table)
     (org-ml-to-trimmed-string))
 ;; => "| cell |"

```


### Miscellaneous Builders

#### org-ml-clone-node `(node)`

Return copy of **`node`**, which may be a circular tree.

This is only necessary to copy nodes parsed using any of parsing
functions from this this package (example, `org-ml-parse-this-headline`)
because these retain parent references which makes the node a circular
list. None of the builder functions add parent references, so
`copy-tree` will be a faster alternative to this function.

```el
;; Given the following contents:
; dolly

(let* ((node1 (org-ml-parse-this-element))
       (node2 (org-ml-clone-node node1)))
  (equal node1 node2))
 ;; => t

(let* ((node1 (org-ml-parse-this-element))
       (node2 (org-ml-clone-node node1)))
  (eq node1 node2))
 ;; => nil

```

#### org-ml-build-secondary-string! `(string)`

Return a secondary string (list of object nodes) from **`string`**.
**`string`** is any string that contains a textual representation of
object nodes. If the string does not represent a list of object nodes,
throw an error.

```el
(->> (org-ml-build-secondary-string! "I'm plain")
     (-map (function org-ml-get-type)))
 ;; => '(plain-text)

(->> (org-ml-build-secondary-string! "I'm *not* plain")
     (-map (function org-ml-get-type)))
 ;; => '(plain-text bold plain-text)

(->> (org-ml-build-secondary-string! "* I'm not an object")
     (-map (function org-ml-get-type)))
Error

```

#### org-ml-build-table-row-hline `(&key post-blank)`

Return a new rule-typed table-row node.
Optionally set **`post-blank`** (a positive integer).

```el
(->> (org-ml-build-table (org-ml-build-table-row (org-ml-build-table-cell "text"))
			 (org-ml-build-table-row-hline))
     (org-ml-to-trimmed-string))
 ;; => "| text |
 ;      |------|"

```

#### org-ml-build-timestamp-diary `(form &key post-blank)`

Return a new diary-sexp timestamp node from **`form`**.
Optionally set **`post-blank`** (a positive integer).

```el
(->> (org-ml-build-timestamp-diary '(diary-float t 4 2))
     (org-ml-to-string))
 ;; => "<%%(diary-float t 4 2)>"

```


### Shorthand Builders


Build nodes with more convenient/shorter syntax.

#### org-ml-build-timestamp! `(start &key end active repeater warning post-blank)`

Return a new timestamp node.

**`start`** specifies the start time and is a list of integers in one of
the following forms:
- `(year month day)`: short form
- `(year month day nil nil)`: short form
- `(year month day hour minute)`: long form

**`end`** (if supplied) will add the ending time, and follows the same
formatting rules as **`start`**.

**`active`** is a boolean where t signifies the type is `active`, else
`inactive` (the range suffix will be added if an end time is
supplied).

**`repeater`** and **`warning`** are lists formatted as `(type value unit)` where
the three members correspond to the :repeater/warning-type, -value,
and -unit properties in [`org-ml-build-timestamp`](#org-ml-build-timestamp-type-year-start-month-start-day-start-year-end-month-end-day-end-key-hour-start-minute-start-hour-end-minute-end-repeater-type-repeater-unit-repeater-value-warning-type-warning-unit-warning-value-post-blank).

Building a diary sexp timestamp is not possible with this function.

```el
(->> (org-ml-build-timestamp! '(2019 1 1))
     (org-ml-to-string))
 ;; => "[2019-01-01 Tue]"

(->> (org-ml-build-timestamp! '(2019 1 1 12 0)
			      :active t :warning '(all 1 day)
			      :repeater '(cumulate 1 month))
     (org-ml-to-string))
 ;; => "<2019-01-01 Tue 12:00 +1m -1d>"

(->> (org-ml-build-timestamp! '(2019 1 1)
			      :end '(2019 1 2))
     (org-ml-to-string))
 ;; => "[2019-01-01 Tue]--[2019-01-02 Wed]"

```

#### org-ml-build-clock! `(start &key end post-blank)`

Return a new clock node.

**`start`** and **`end`** follow the same rules as their respective arguments in
[`org-ml-build-timestamp!`](#org-ml-build-timestamp-start-key-end-active-repeater-warning-post-blank).

```el
(->> (org-ml-build-clock! '(2019 1 1))
     (org-ml-to-trimmed-string))
 ;; => "CLOCK: [2019-01-01 Tue]"

(->> (org-ml-build-clock! '(2019 1 1 12 0))
     (org-ml-to-trimmed-string))
 ;; => "CLOCK: [2019-01-01 Tue 12:00]"

(->> (org-ml-build-clock! '(2019 1 1 12 0)
			  :end '(2019 1 1 13 0))
     (org-ml-to-trimmed-string))
 ;; => "CLOCK: [2019-01-01 Tue 12:00]--[2019-01-01 Tue 13:00] =>  1:00"

```

#### org-ml-build-planning! `(&key closed deadline scheduled post-blank)`

Return a new planning node.

**`closed`**, **`deadline`**, and **`scheduled`** are lists with the following structure
(brackets denote optional members):

`(year minute day [hour] [min]
 [&warning type value unit]
 [&repeater type value unit])`

In terms of arguments supplied to [`org-ml-build-timestamp!`](#org-ml-build-timestamp-start-key-end-active-repeater-warning-post-blank), the first
five members correspond to the list supplied as `time`, and the `type`,
`value`, and `unit` fields correspond to the lists supplied to `warning` and
`repeater` arguments. The order of warning and repeater does not
matter.

```el
(->> (org-ml-build-planning! :closed '(2019 1 1))
     (org-ml-to-trimmed-string))
 ;; => "CLOSED: <2019-01-01 Tue>"

(->> (org-ml-build-planning! :closed '(2019 1 1)
			      :scheduled '(2018 1 1))
     (org-ml-to-trimmed-string))
 ;; => "SCHEDULED: <2018-01-01 Mon> CLOSED: <2019-01-01 Tue>"

(->> (org-ml-build-planning! :closed '(2019 1 1 &warning all 1 day &repeater cumulate 1 month))
     (org-ml-to-trimmed-string))
 ;; => "CLOSED: <2019-01-01 Tue +1m -1d>"

```

#### org-ml-build-property-drawer! `(&key post-blank &rest keyvals)`

Return a new property-drawer node.

Each member in **`keyvals`** is a list of symbols like `(key val)`, where each
list will generate a node-property node in the property-drawer node
like `":key: val"`.

```el
(->> (org-ml-build-property-drawer! '(key val))
     (org-ml-to-trimmed-string))
 ;; => ":PROPERTIES:
 ;      :key:      val
 ;      :END:"

```

#### org-ml-build-headline! `(&key (level 1) title-text todo-keyword tags pre-blank priority commentedp archivedp post-blank planning statistics-cookie section-children &rest subheadlines)`

Return a new headline node.

**`title-text`** is a oneline string for the title of the headline.

**`planning`** is a list like `(planning-type args ...)` where
`planning-type` is one of `:closed`, `:deadline`, or `:scheduled`, and
`args` are the args supplied to any of the planning types in
[`org-ml-build-planning!`](#org-ml-build-planning-key-closed-deadline-scheduled-post-blank). Up to all three planning types can be used
in the same list like `(:closed args :deadline args :scheduled args)`.

**`statistics-cookie`** is a list following the same format as
[`org-ml-build-statistics-cookie`](#org-ml-build-statistics-cookie-value-key-post-blank).

**`section-children`** is a list of elements that will go in the headline
section.

**`subheadlines`** contains zero or more headlines that will go under the
created headline. The level of all members in **`subheadlines`** will
automatically be adjusted to **`level`** + 1.

All arguments not mentioned here follow the same rules as
[`org-ml-build-headline`](#org-ml-build-headline-key-archivedp-commentedp-footnote-section-p-level-1-pre-blank-0-priority-tags-title-todo-keyword-post-blank-rest-element-nodes)

```el
(->> (org-ml-build-headline! :title-text "really impressive title")
     (org-ml-to-trimmed-string))
 ;; => "* really impressive title"

(->> (org-ml-build-headline! :title-text "really impressive title" :statistics-cookie '(0 9000))
     (org-ml-to-trimmed-string))
 ;; => "* really impressive title [0/9000]"

(->> (org-ml-build-headline! :title-text "really impressive title" :section-children (list (org-ml-build-property-drawer! '(key val))
											   (org-ml-build-paragraph! "section text"))
			      (org-ml-build-headline! :title-text "subhead"))
     (org-ml-to-trimmed-string))
 ;; => "* really impressive title
 ;      :PROPERTIES:
 ;      :key:      val
 ;      :END:
 ;      section text
 ;      ** subhead"

```

#### org-ml-build-item! `(&key post-blank bullet checkbox tag paragraph counter &rest children)`

Return a new item node.

**`tag`** is a string representing the tag (make with
[`org-ml-build-secondary-string!`](#org-ml-build-secondary-string-string)) .

**`paragraph`** is a string that will be the initial text in the item
(made with [`org-ml-build-paragraph!`](#org-ml-build-paragraph-string-key-post-blank)).

**`children`** contains the nodes that will go under this item after
**`paragraph`**.

All other arguments follow the same rules as [`org-ml-build-item`](#org-ml-build-item-key-bullet-quote---checkbox-counter-tag-post-blank-rest-element-nodes).

```el
(->> (org-ml-build-item! :bullet 1 :tag "complicated *tag*" :paragraph "petulant /frenzy/" (org-ml-build-plain-list (org-ml-build-item! :bullet '-
																	 :paragraph "below")))
     (org-ml-to-trimmed-string))
 ;; => "1. complicated *tag* :: petulant /frenzy/
 ;         - below"

```

#### org-ml-build-paragraph! `(string &key post-blank)`

Return a new paragraph node from **`string`**.

**`string`** is the text to be parsed into a paragraph and must contain
valid textual representations of object nodes.

```el
(->> (org-ml-build-paragraph! "stuff /with/ *formatting*" :post-blank 2)
     (org-ml-to-string))
 ;; => "stuff /with/ *formatting*
 ;      
 ;      
 ;      "

(->> (org-ml-build-paragraph! "* stuff /with/ *formatting*")
     (org-ml-to-string))
Error

```

#### org-ml-build-table-cell! `(string)`

Return a new table-cell node.

**`string`** is the text to be contained in the table-cell node. It must
contain valid textual representations of objects that are allowed in
table-cell nodes.

```el
(->> (org-ml-build-table-cell! "rage")
     (org-ml-to-trimmed-string))
 ;; => "rage |"

(->> (org-ml-build-table-cell! "*rage*")
     (org-ml-to-trimmed-string))
 ;; => "*rage* |"

```

#### org-ml-build-table-row! `(row-list)`

Return a new table-row node.

**`row-list`** is a list of strings to be built into table-cell nodes via
[`org-ml-build-table-cell!`](#org-ml-build-table-cell-string) (see that function for restrictions).
Alternatively, **`row-list`** may the symbol `hline` instead of a string to
create a rule-typed table-row.

```el
(->> (org-ml-build-table-row! '("R" "A" "G" "E"))
     (org-ml-to-trimmed-string))
 ;; => "| R | A | G | E |"

(->> (org-ml-build-table-row! 'hline)
     (org-ml-to-trimmed-string))
 ;; => "|-"

```

#### org-ml-build-table! `(&key tblfm post-blank &rest row-lists)`

Return a new table node.

**`row-lists`** is a list of lists where each member list will be converted
to a table-row node via [`org-ml-build-table-row!`](#org-ml-build-table-row-row-list) (see that function for
restrictions).

All other arguments follow the same rules as [`org-ml-build-table`](#org-ml-build-table-key-tblfm-post-blank-rest-element-nodes).

```el
(->> (org-ml-build-table! '("R" "A")
			  '("G" "E"))
     (org-ml-to-trimmed-string))
 ;; => "| R | A |
 ;      | G | E |"

(->> (org-ml-build-table! '("L" "O")
			  'hline
			  '("V" "E"))
     (org-ml-to-trimmed-string))
 ;; => "| L | O |
 ;      |---+---|
 ;      | V | E |"

```


### Logbook Item Builders


Build item nodes for inclusion in headline logbooks

#### org-ml-build-log-note `(unixtime note)`

Return an item node for a new note log entry.

This will format the log entry from the default value for the
'note` cell in `org-log-note-headings`.

**`unixtime`** is an integer representing the time to be used for all
timestamp nodes.

**`note`** is a string for the note text.

```el
(-> (- 1546300800 (car (current-time-zone)))
    (org-ml-build-log-note "noteworthy")
    (org-ml-to-trimmed-string))
 ;; => "- Note taken on [2019-01-01 Tue 00:00] \\\\
 ;        noteworthy"

```

#### org-ml-build-log-done `(unixtime &optional note)`

Return an item node for a done log entry.

This will format the log entry from the default value for the
'done` cell in `org-log-note-headings`.

**`unixtime`** is an integer representing the time to be used for all
timestamp nodes.

If string **`note`** is supplied, append a note to the log entry.

```el
(-> (- 1546300800 (car (current-time-zone)))
    (org-ml-build-log-done)
    (org-ml-to-trimmed-string))
 ;; => "- CLOSING NOTE [2019-01-01 Tue 00:00]"

(-> (- 1546300800 (car (current-time-zone)))
    (org-ml-build-log-done "noteworthy")
    (org-ml-to-trimmed-string))
 ;; => "- CLOSING NOTE [2019-01-01 Tue 00:00] \\\\
 ;        noteworthy"

```

#### org-ml-build-log-refile `(unixtime &optional note)`

Return an item node for a refile log entry.
This will format the log entry from the default value for the
'deldeadline` cell in `org-log-note-headings`.

**`unixtime`** is an integer representing the time to be used for all
timestamp nodes.

If string **`note`** is supplied, append a note to the log entry.

```el
(-> (- 1546300800 (car (current-time-zone)))
    (org-ml-build-log-refile)
    (org-ml-to-trimmed-string))
 ;; => "- Refiled on [2019-01-01 Tue 00:00]"

(-> (- 1546300800 (car (current-time-zone)))
    (org-ml-build-log-refile "noteworthy")
    (org-ml-to-trimmed-string))
 ;; => "- Refiled on [2019-01-01 Tue 00:00] \\\\
 ;        noteworthy"

```

#### org-ml-build-log-state `(unixtime new-state old-state &optional note)`

Return an item node for a state change log entry.

This will format the log entry from the default value for the
'state` cell in `org-log-note-headings`.

**`unixtime`** is an integer representing the time to be used for all
timestamp nodes.

**`new-state`** and **`old-state`** are strings for the new and old todo keywords
respectively.

If string **`note`** is supplied, append a note to the log entry.

```el
(-> (- 1546300800 (car (current-time-zone)))
    (org-ml-build-log-state "HOLD" "TODO")
    (org-ml-to-trimmed-string))
 ;; => "- State \"HOLD\"       from \"TODO\"       [2019-01-01 Tue 00:00]"

(-> (- 1546300800 (car (current-time-zone)))
    (org-ml-build-log-state "HOLD" "TODO" "noteworthy")
    (org-ml-to-trimmed-string))
 ;; => "- State \"HOLD\"       from \"TODO\"       [2019-01-01 Tue 00:00] \\\\
 ;        noteworthy"

```

#### org-ml-build-log-deldeadline `(unixtime old-timestamp &optional note)`

Return an item node for a delete deadline log entry.

This will format the log entry from the default value for the
'deldeadline` cell in `org-log-note-headings`.

**`unixtime`** is an integer representing the time to be used for all
timestamp nodes.

**`old-timestamp`** is a timestamp node of the deadline that is being
deleted. It will always be converted to an inactive timestamp.

If string **`note`** is supplied, append a note to the log entry.

```el
(-> (- 1546300800 (car (current-time-zone)))
    (org-ml-build-log-deldeadline (org-ml-build-timestamp! '(2019 1 2)))
    (org-ml-to-trimmed-string))
 ;; => "- Removed deadline, was \"[2019-01-02 Wed]\" on [2019-01-01 Tue 00:00]"

(-> (- 1546300800 (car (current-time-zone)))
    (org-ml-build-log-deldeadline (org-ml-build-timestamp! '(2019 1 2))
				  "noteworthy")
    (org-ml-to-trimmed-string))
 ;; => "- Removed deadline, was \"[2019-01-02 Wed]\" on [2019-01-01 Tue 00:00] \\\\
 ;        noteworthy"

```

#### org-ml-build-log-delschedule `(unixtime old-timestamp &optional note)`

Return an item node for a delete schedule log entry.

This will format the log entry from the default value for the
'delschedule` cell in `org-log-note-headings`.

**`unixtime`** is an integer representing the time to be used for all
timestamp nodes.

**`old-timestamp`** is a timestamp node of the schedule that is being
deleted. It will always be converted to an inactive timestamp.

If string **`note`** is supplied, append a note to the log entry.

```el
(-> (- 1546300800 (car (current-time-zone)))
    (org-ml-build-log-delschedule (org-ml-build-timestamp! '(2019 1 2)))
    (org-ml-to-trimmed-string))
 ;; => "- Not scheduled, was \"[2019-01-02 Wed]\" on [2019-01-01 Tue 00:00]"

(-> (- 1546300800 (car (current-time-zone)))
    (org-ml-build-log-delschedule (org-ml-build-timestamp! '(2019 1 2))
				  "noteworthy")
    (org-ml-to-trimmed-string))
 ;; => "- Not scheduled, was \"[2019-01-02 Wed]\" on [2019-01-01 Tue 00:00] \\\\
 ;        noteworthy"

```

#### org-ml-build-log-redeadline `(unixtime old-timestamp &optional note)`

Return an item node for a new deadline log entry.

This will format the log entry from the default value for the
'redeadline` cell in `org-log-note-headings`.

**`unixtime`** is an integer representing the time to be used for all
timestamp nodes.

**`old-timestamp`** is a timestamp node of the deadline that is being
deleted. It will always be converted to an inactive timestamp.

If string **`note`** is supplied, append a note to the log entry.

```el
(-> (- 1546300800 (car (current-time-zone)))
    (org-ml-build-log-redeadline (org-ml-build-timestamp! '(2019 1 2)))
    (org-ml-to-trimmed-string))
 ;; => "- New deadline from \"[2019-01-02 Wed]\" on [2019-01-01 Tue 00:00]"

(-> (- 1546300800 (car (current-time-zone)))
    (org-ml-build-log-redeadline (org-ml-build-timestamp! '(2019 1 2))
				 "noteworthy")
    (org-ml-to-trimmed-string))
 ;; => "- New deadline from \"[2019-01-02 Wed]\" on [2019-01-01 Tue 00:00] \\\\
 ;        noteworthy"

```

#### org-ml-build-log-reschedule `(unixtime old-timestamp &optional note)`

Return an item node for a new schedule log entry.

This will format the log entry from the default value for the
'reschedule` cell in `org-log-note-headings`.

**`unixtime`** is an integer representing the time to be used for all
timestamp nodes.

**`old-timestamp`** is a timestamp node of the schedule that is being
deleted. It will always be converted to an inactive timestamp.

If string **`note`** is supplied, append a note to the log entry.

```el
(-> (- 1546300800 (car (current-time-zone)))
    (org-ml-build-log-reschedule (org-ml-build-timestamp! '(2019 1 2)))
    (org-ml-to-trimmed-string))
 ;; => "- Rescheduled from \"[2019-01-02 Wed]\" on [2019-01-01 Tue 00:00]"

(-> (- 1546300800 (car (current-time-zone)))
    (org-ml-build-log-reschedule (org-ml-build-timestamp! '(2019 1 2))
				 "noteworthy")
    (org-ml-to-trimmed-string))
 ;; => "- Rescheduled from \"[2019-01-02 Wed]\" on [2019-01-01 Tue 00:00] \\\\
 ;        noteworthy"

```

#### org-ml-build-log-type `(type &key old new unixtime username full-username note)`

Return an item for an arbitrary log entry.

**`type`** is a symbol corresponding to the car of one of the cells in
`org-log-note-headings`. Unlike the other log entry build functions
in this package, this function will not use the default value of
`org-log-note-headings` which means it can be used for customly
formatted log entries.

The arguments correspond to the following formatting placeholders
(see `org-log-note-headings` for more information on these
placeholders):
- **`new`**: either a string or timestamp node that will replace the
    new state/timestamp placeholder (%s)
- **`old`**: like **`new`** but for the old state/timestamp placeholder (%S)
- **`unixtime`**: an integer corresponding to the time to be used for the
    timestamp placeholders (%t/%T/%d/%D)
- **`username`**: a string for the username (%u)
- **`full-username`**: a string for the full username (%U)

If any of these arguments are not supplied but their placeholders
are present in the heading determined by **`type`**, the placeholders will
not be substituted.

If string **`note`** is supplied, append a note to the log entry.

```el
(let ((org-log-note-headings '((test . "Changed %s from %S on %t by %u")))
      (ut (- 1546300800 (car (current-time-zone)))))
  (->> (org-ml-build-log-type 'test
			      :unixtime ut :old "TODO" :new "DONE" :username "shadowbrokers" :note "We're coming for you")
       (org-ml-to-trimmed-string)))
 ;; => "- Changed \"DONE\" from \"TODO\" on [2019-01-01 Tue 00:00] by shadowbrokers \\\\
 ;        We're coming for you"

```


## Type Predicates


Test node types.

#### org-ml-get-type `(node)`

Return the type of **`node`**.

```el
;; Given the following contents:
; *I'm emboldened*

(->> (org-ml-parse-this-object)
     (org-ml-get-type))
 ;; => 'bold

;; Given the following contents:
; * I'm the headliner

(->> (org-ml-parse-this-element)
     (org-ml-get-type))
 ;; => 'headline

;; Given the following contents:
; [2112-12-21 Wed]

(->> (org-ml-parse-this-object)
     (org-ml-get-type))
 ;; => 'timestamp

```

#### org-ml-is-type `(type node)`

Return t if the type of **`node`** is **`type`** (a symbol).

```el
;; Given the following contents:
; *ziltoid*

(->> (org-ml-parse-this-object)
     (org-ml-is-type 'bold))
 ;; => t

(->> (org-ml-parse-this-object)
     (org-ml-is-type 'italic))
 ;; => nil

```

#### org-ml-is-any-type `(types node)`

Return t if the type of **`node`** is in **`types`** (a list of symbols).

```el
;; Given the following contents:
; *ziltoid*

(->> (org-ml-parse-this-object)
     (org-ml-is-any-type '(bold)))
 ;; => t

(->> (org-ml-parse-this-object)
     (org-ml-is-any-type '(bold italic)))
 ;; => t

(->> (org-ml-parse-this-object)
     (org-ml-is-any-type '(italic)))
 ;; => nil

```

#### org-ml-is-element `(node)`

Return t if **`node`** is an element class.

```el
;; Given the following contents:
; *ziltoid*

;; Parsing this text as an element node gives a paragraph node
(->> (org-ml-parse-this-element)
     (org-ml-is-element))
 ;; => t

;; Parsing the same text as an object node gives a bold node
(->> (org-ml-parse-this-object)
     (org-ml-is-element))
 ;; => nil

```

#### org-ml-is-branch-node `(node)`

Return t if **`node`** is a branch node.

```el
;; Given the following contents:
; *ziltoid*

;; Parsing this as an element node gives a paragraph node (a branch node)
(->> (org-ml-parse-this-element)
     (org-ml-is-branch-node))
 ;; => t

;; Parsing this as an object node gives a bold node (also a branch node)
(->> (org-ml-parse-this-object)
     (org-ml-is-branch-node))
 ;; => t

;; Given the following contents:
; ~ziltoid~

;; Parsing this as an object node gives a code node (not a branch node)
(->> (org-ml-parse-this-object)
     (org-ml-is-branch-node))
 ;; => nil

;; Given the following contents:
; # ziltoid

;; Parsing this as an element node gives a comment node (also not a branch node)
(->> (org-ml-parse-this-element)
     (org-ml-is-branch-node))
 ;; => nil

;; Given the following contents:
; * I'm so great

;; Parsing this as an element node gives a headline node (a branch node)
(->> (org-ml-parse-this-element)
     (org-ml-is-branch-node))
 ;; => t

```

#### org-ml-node-may-have-child-objects `(node)`

Return t if **`node`** is a branch node that may have child objects.

```el
;; Given the following contents:
; *ziltoid*

;; Parsing this as an element node gives a paragraph node (can have child object
;; nodes)
(->> (org-ml-parse-this-element)
     (org-ml-node-may-have-child-objects))
 ;; => t

;; Parsing this as an object node gives a bold node (also can have child object
;; nodes)
(->> (org-ml-parse-this-object)
     (org-ml-node-may-have-child-objects))
 ;; => t

;; Given the following contents:
; ~ziltoid~

;; Parsing this as an object node gives a code node (not a branch node)
(->> (org-ml-parse-this-object)
     (org-ml-node-may-have-child-objects))
 ;; => nil

;; Given the following contents:
; # ziltoid

;; Parsing this as an element node gives a comment node (not a branch node)
(->> (org-ml-parse-this-element)
     (org-ml-node-may-have-child-objects))
 ;; => nil

;; Given the following contents:
; * I'm so great

;; Parsing this as an element node gives a headline node (can only have child
;; element nodes)
(->> (org-ml-parse-this-element)
     (org-ml-node-may-have-child-objects))
 ;; => nil

```

#### org-ml-node-may-have-child-elements `(node)`

Return t if **`node`** is a branch node that may have child elements.

Note this implies that **`node`** is also of class element since only
elements may have other elements as children.

```el
;; Given the following contents:
; * I'm so great

;; Parsing this as an element node gives a headline node (can have child element
;; nodes)
(->> (org-ml-parse-this-element)
     (org-ml-node-may-have-child-elements))
 ;; => t

;; Given the following contents:
; *ziltoid*

;; Parsing this as an element node gives a paragraph node (can only have child
;; object nodes)
(->> (org-ml-parse-this-element)
     (org-ml-node-may-have-child-elements))
 ;; => nil

;; Given the following contents:
; # ziltoid

;; Parsing this as an element node gives a comment node (not a branch node)
(->> (org-ml-parse-this-element)
     (org-ml-node-may-have-child-elements))
 ;; => nil

```


## Property Manipulation


Set, get, and map properties of nodes.


### Generic

#### org-ml-contains-point-p `(point node)`

Return t if **`point`** is within the boundaries of **`node`**.

```el
;; Given the following contents:
; *findme*

(->> (org-ml-parse-this-object)
     (org-ml-contains-point-p 2))
 ;; => t

(->> (org-ml-parse-this-object)
     (org-ml-contains-point-p 10))
 ;; => nil

```

#### org-ml-set-property `(prop value node)`

Return **`node`** with **`prop`** set to **`value`**.

See builder functions for a list of properties and their rules for
each type.

```el
;; Given the following contents:
; #+CALL: ktulu()

(->> (org-ml-parse-this-element)
     (org-ml-set-property :call "cthulhu")
     (org-ml-set-property :inside-header '(:cache no))
     (org-ml-set-property :arguments '("x=4"))
     (org-ml-set-property :end-header '(:exports results))
     (org-ml-to-trimmed-string))
 ;; => "#+CALL: cthulhu[:cache no](x=4) :exports results"

;; Given the following contents:
; call_kthulu()

(->> (org-ml-parse-this-object)
     (org-ml-set-property :call "cthulhu")
     (org-ml-set-property :inside-header '(:cache no))
     (org-ml-set-property :arguments '("x=4"))
     (org-ml-set-property :end-header '(:exports results))
     (org-ml-to-trimmed-string))
 ;; => "call_cthulhu[:cache no](x=4)[:exports results]"

;; Given the following contents:
; src_emacs{(print 'yeah-boi)}

(->> (org-ml-parse-this-object)
     (org-ml-set-property :language "python")
     (org-ml-set-property :parameters '(:cache no))
     (org-ml-set-property :value "print \"yeah boi\"")
     (org-ml-to-trimmed-string))
 ;; => "src_python[:cache no]{print \"yeah boi\"}"

;; Given the following contents:
; - thing

(->> (org-ml-parse-this-item)
     (org-ml-set-property :bullet 1)
     (org-ml-set-property :checkbox 'on)
     (org-ml-set-property :counter 2)
     (org-ml-set-property :tag '("tmsu"))
     (org-ml-to-trimmed-string))
 ;; => "1. [@2] [X] tmsu :: thing"

;; Given the following contents:
; * not valuable

;; Throw error when setting a property that doesn't exist
(->> (org-ml-parse-this-headline)
     (org-ml-set-property :value "wtf")
     (org-ml-to-trimmed-string))
Error

;; Throw error when setting to an improper type
(->> (org-ml-parse-this-headline)
     (org-ml-set-property :title 666)
     (org-ml-to-trimmed-string))
Error

```

#### org-ml-set-properties `(plist node)`

Return **`node`** with all properties set to the values according to **`plist`**.

**`plist`** is a list of property-value pairs that corresponds to the
property list in **`node`**.

See builder functions for a list of properties and their rules for
each type.

```el
;; Given the following contents:
; - thing

(->> (org-ml-parse-this-item)
     (org-ml-set-properties (list :bullet 1 :checkbox 'on
				   :counter 2 :tag '("tmsu")))
     (org-ml-to-trimmed-string))
 ;; => "1. [@2] [X] tmsu :: thing"

```

#### org-ml-get-property `(prop node)`

Return the value of **`prop`** of **`node`**.

```el
;; Given the following contents:
; #+CALL: ktulu(x=4) :exports results

(->> (org-ml-parse-this-element)
     (org-ml-get-property :call))
 ;; => "ktulu"

(->> (org-ml-parse-this-element)
     (org-ml-get-property :inside-header))
 ;; => nil

;; Given the following contents:
; * not arguable

;; Throw error when requesting a property that doesn't exist
(->> (org-ml-parse-this-headline)
     (org-ml-get-property :value))
Error

```

#### org-ml-map-property `(prop fun node)`

Return **`node`** with **`fun`** applied to the value of **`prop`**.

**`fun`** is a unary function which takes the current value of **`prop`** and
returns a new value to which **`prop`** will be set.

See builder functions for a list of properties and their rules for
each type.

```el
;; Given the following contents:
; ~learn to~

(->> (org-ml-parse-this-object)
     (org-ml-map-property :value (function s-upcase))
     (org-ml-to-trimmed-string))
 ;; => "~LEARN TO~"

;; Throw error if property doesn't exist
(->> (org-ml-parse-this-object)
     (org-ml-map-property :title (function s-upcase))
     (org-ml-to-trimmed-string))
Error

;; Throw error if function doesn't return proper type
(->> (org-ml-parse-this-object)
     (org-ml-map-property* :value (if it 1 0))
     (org-ml-to-trimmed-string))
Error

```

#### org-ml-map-properties `(plist node)`

Return **`node`** with functions applied to the values of properties.

**`plist`** is a property list where the keys are properties of **`node`** and
its values are unary functions to be mapped to these properties.

See builder functions for a list of properties and their rules for
each type.

```el
;; Given the following contents:
; #+KEY: VAL

(->> (org-ml-parse-this-element)
     (org-ml-map-properties (list :key (-partial (function s-prepend)
						 "OM_")
				   :value (-partial (function s-prepend)
						    "OM_")))
     (org-ml-to-trimmed-string))
 ;; => "#+OM_KEY: OM_VAL"

```

#### org-ml-toggle-property `(prop node)`

Return **`node`** with the value of **`prop`** flipped.

This function only applies to properties that are booleans.

The following types and properties are supported:

entity
- :use-brackets-p

example-block
- :preserve-indent

headline
- :archivedp
- :commentedp
- :footnote-section-p

src-block
- :preserve-indent

subscript
- :use-brackets-p

superscript
- :use-brackets-p

```el
;; Given the following contents:
; \pi

(->> (org-ml-parse-this-object)
     (org-ml-toggle-property :use-brackets-p)
     (org-ml-to-trimmed-string))
 ;; => "\\pi{}"

;; Given the following contents:
; - [ ] nope

;; Throw an error when trying to toggle a non-boolean property
(->> (org-ml-parse-this-item)
     (org-ml-toggle-property :checkbox)
     (org-ml-to-trimmed-string))
Error

```

#### org-ml-shift-property `(prop n node)`

Return **`node`** with **`prop`** shifted by **`n`** (an integer).

This only applies the properties that are represented as integers.

The following types and properties are supported:

all elements
- :post-blank

headline
- :level
- :pre-blank
- :priority

item
- :counter

```el
;; Given the following contents:
; * no priorities

;; Do nothing if there is nothing to shift.
(->> (org-ml-parse-this-headline)
     (org-ml-shift-property :priority 1)
     (org-ml-to-trimmed-string))
 ;; => "* no priorities"

;; Given the following contents:
; * [#A] priorities

(->> (org-ml-parse-this-headline)
     (org-ml-shift-property :priority -1)
     (org-ml-to-trimmed-string))
 ;; => "* [#B] priorities"

;; Wrap priority around when crossing the min or max
(->> (org-ml-parse-this-headline)
     (org-ml-shift-property :priority 1)
     (org-ml-to-trimmed-string))
 ;; => "* [#C] priorities"

;; Given the following contents:
; * TODO or not todo

;; Throw error when shifting an unshiftable property
(->> (org-ml-parse-this-headline)
     (org-ml-shift-property :todo-keyword 1)
     (org-ml-to-string))
Error

```

#### org-ml-insert-into-property `(prop index string node)`

Return **`node`** with **`string`** inserted at **`index`** into **`prop`**.

This only applies to properties that are represented as lists of
strings.

The following types and properties are supported:

babel-call
- :arguments

example-block
- :switches

headline
- :tags

inline-babel-call
- :arguments

macro
- :args

src-block
- :switches

table
- :tblfm

```el
;; Given the following contents:
; #+CALL: ktulu(y=1)

(->> (org-ml-parse-this-element)
     (org-ml-insert-into-property :arguments 0 "x=4")
     (org-ml-to-trimmed-string))
 ;; => "#+CALL: ktulu(x=4,y=1)"

;; Do nothing if the string is already in the list
(->> (org-ml-parse-this-element)
     (org-ml-insert-into-property :arguments 0 "y=1")
     (org-ml-to-trimmed-string))
 ;; => "#+CALL: ktulu(y=1)"

;; Throw error when inserting into a property that is not a list of strings
(->> (org-ml-parse-this-element)
     (org-ml-insert-into-property :end-header 0 "html")
     (org-ml-to-trimmed-string))
Error

```

#### org-ml-remove-from-property `(prop string node)`

Return **`node`** with **`string`** removed from **`prop`** if present.

This only applies to properties that are represented as lists of
strings.

See [`org-ml-insert-into-property`](#org-ml-insert-into-property-prop-index-string-node) for a list of supported elements
and properties that may be used with this function.

```el
;; Given the following contents:
; #+CALL: ktulu(y=1)

(->> (org-ml-parse-this-element)
     (org-ml-remove-from-property :arguments "y=1")
     (org-ml-to-trimmed-string))
 ;; => "#+CALL: ktulu()"

;; Do nothing if the string does not exist
(->> (org-ml-parse-this-element)
     (org-ml-remove-from-property :arguments "d=666")
     (org-ml-to-trimmed-string))
 ;; => "#+CALL: ktulu(y=1)"

;; Throw error when removing from property that is not a string list
(->> (org-ml-parse-this-element)
     (org-ml-remove-from-property :end-header ":results")
     (org-ml-to-trimmed-string))
Error

```

#### org-ml-plist-put-property `(prop key value node)`

Return **`node`** with **`value`** corresponding to **`key`** inserted into **`prop`**.

**`key`** is a keyword and **`value`** is a symbol. This only applies to
properties that are represented as plists.

The following types and properties are supported:

babel-call
- :inside-header
- :end-header

dynamic-block
- :arguments

inline-babel-call
- :inside-header
- :end-header

inline-src-block
- :parameters

src-block
- :parameters

```el
;; Given the following contents:
; #+CALL: ktulu[:cache no]()

(->> (org-ml-parse-this-element)
     (org-ml-plist-put-property :end-header :results 'html)
     (org-ml-to-trimmed-string))
 ;; => "#+CALL: ktulu[:cache no]() :results html"

;; Change the value of key if it already is present
(->> (org-ml-parse-this-element)
     (org-ml-plist-put-property :inside-header :cache 'yes)
     (org-ml-to-trimmed-string))
 ;; => "#+CALL: ktulu[:cache yes]()"

;; Do nothing if the key and value already exist
(->> (org-ml-parse-this-element)
     (org-ml-plist-put-property :inside-header :cache 'no)
     (org-ml-to-trimmed-string))
 ;; => "#+CALL: ktulu[:cache no]()"

;; Throw error if setting property that isn't a plist
(->> (org-ml-parse-this-element)
     (org-ml-plist-put-property :arguments :cache 'no)
     (org-ml-to-trimmed-string))
Error

```

#### org-ml-plist-remove-property `(prop key node)`

Return **`node`** with **`key`** and its corresponding value removed from **`prop`**.

**`key`** is a keyword. This only applies to properties that are
represented as plists.

See [`org-ml-plist-put-property`](#org-ml-plist-put-property-prop-key-value-node) for a list of supported elements
and properties that may be used with this function.

```el
;; Given the following contents:
; #+CALL: ktulu() :results html

(->> (org-ml-parse-this-element)
     (org-ml-plist-remove-property :end-header :results)
     (org-ml-to-trimmed-string))
 ;; => "#+CALL: ktulu()"

;; Do nothing if the key is not present
(->> (org-ml-parse-this-element)
     (org-ml-plist-remove-property :inside-header :cache)
     (org-ml-to-trimmed-string))
 ;; => "#+CALL: ktulu() :results html"

;; Throw error if trying to remove key from non-plist property
(->> (org-ml-parse-this-element)
     (org-ml-plist-remove-property :arguments :cache)
     (org-ml-to-trimmed-string))
Error

```


### Clock

#### org-ml-clock-is-running `(clock)`

Return t if **`clock`** element is running (eg is open).

```el
;; Given the following contents:
; CLOCK: [2019-01-01 Tue 00:00]

(->> (org-ml-parse-this-element)
     (org-ml-clock-is-running))
 ;; => t

;; Given the following contents:
; CLOCK: [2019-01-01 Tue 00:00]--[2019-01-02 Wed 00:00] => 24:00

(->> (org-ml-parse-this-element)
     (org-ml-clock-is-running))
 ;; => nil

```


### Entity

#### org-ml-entity-get-replacement `(key entity)`

Return replacement string or symbol for **`entity`** node.

**`key`** is one of:
- `:latex` (the entity's latex representation)
- `:latex-math-p` (t if the latex representation requires math mode,
    nil otherwise)
- `:html` (the entity's html representation)
- `:ascii` (the entity's ascii representation)
- `:latin1` (the entity's Latin1 representation)
- `:utf-8` (the entity's utf8 representation)

Any other keys will trigger an error.

```el
;; Given the following contents:
; \pi{}

(->> (org-ml-parse-this-object)
     (org-ml-entity-get-replacement :latex))
 ;; => "\\pi"

(->> (org-ml-parse-this-object)
     (org-ml-entity-get-replacement :latex-math-p))
 ;; => t

(->> (org-ml-parse-this-object)
     (org-ml-entity-get-replacement :html))
 ;; => "&pi;"

(->> (org-ml-parse-this-object)
     (org-ml-entity-get-replacement :ascii))
 ;; => "pi"

(->> (org-ml-parse-this-object)
     (org-ml-entity-get-replacement :latin1))
 ;; => "pi"

(->> (org-ml-parse-this-object)
     (org-ml-entity-get-replacement :utf-8))
 ;; => "π"

```


### Headline

#### org-ml-headline-set-title! `(title-text stats-cookie-value headline)`

Return **`headline`** node with new title.

**`title-text`** is a string to be parsed into object nodes for the title
via [`org-ml-build-secondary-string!`](#org-ml-build-secondary-string-string) (see that function for restrictions)
and **`stats-cookie-value`** is a list described in
[`org-ml-build-statistics-cookie`](#org-ml-build-statistics-cookie-value-key-post-blank).

```el
;; Given the following contents:
; * really impressive title

(->> (org-ml-parse-this-headline)
     (org-ml-headline-set-title! "really *impressive* title" '(2 3))
     (org-ml-to-trimmed-string))
 ;; => "* really *impressive* title [2/3]"

```

#### org-ml-headline-is-done `(headline)`

Return t if **`headline`** node has a done todo-keyword.

```el
;; Given the following contents:
; * TODO darn

(->> (org-ml-parse-this-headline)
     (org-ml-headline-is-done))
 ;; => nil

;; Given the following contents:
; * DONE yay

(->> (org-ml-parse-this-headline)
     (org-ml-headline-is-done))
 ;; => t

```

#### org-ml-headline-has-tag `(tag headline)`

Return t if **`headline`** node is tagged with **`tag`**.

```el
;; Given the following contents:
; * dummy

(->> (org-ml-parse-this-headline)
     (org-ml-headline-has-tag "tmsu"))
 ;; => nil

;; Given the following contents:
; * dummy                  :tmsu:

(->> (org-ml-parse-this-headline)
     (org-ml-headline-has-tag "tmsu"))
 ;; => t

```

#### org-ml-headline-get-statistics-cookie `(headline)`

Return the statistics cookie node from **`headline`** if it exists.

```el
;; Given the following contents:
; * statistically significant [10/10]

(->> (org-ml-parse-this-headline)
     (org-ml-headline-get-statistics-cookie)
     (org-ml-to-string))
 ;; => "[10/10]"

;; Given the following contents:
; * not statistically significant

(->> (org-ml-parse-this-headline)
     (org-ml-headline-get-statistics-cookie))
 ;; => nil

```


### Item

#### org-ml-item-toggle-checkbox `(item)`

Return **`item`** node with its checkbox state flipped.
This only affects item nodes with checkboxes in the `on` or `off`
states; return **`item`** node unchanged if the checkbox property is `trans`
or nil.

```el
;; Given the following contents:
; - [ ] one

(->> (org-ml-parse-this-item)
     (org-ml-item-toggle-checkbox)
     (org-ml-to-trimmed-string))
 ;; => "- [X] one"

;; Given the following contents:
; - [-] one

;; Ignore trans state checkboxes
(->> (org-ml-parse-this-item)
     (org-ml-item-toggle-checkbox)
     (org-ml-to-trimmed-string))
 ;; => "- [-] one"

;; Given the following contents:
; - one

;; Do nothing if there is no checkbox
(->> (org-ml-parse-this-item)
     (org-ml-item-toggle-checkbox)
     (org-ml-to-trimmed-string))
 ;; => "- one"

```


### Planning

#### org-ml-planning-set-timestamp! `(prop planning-list planning)`

Return **`planning`** node with **`prop`** set to **`planning-list`**.

**`prop`** is one of `:closed`, `:deadline`, or `:scheduled`. **`planning-list`**
is the same as that described in [`org-ml-build-planning!`](#org-ml-build-planning-key-closed-deadline-scheduled-post-blank).

```el
;; Given the following contents:
; * dummy
; CLOSED: <2019-01-01 Tue>

;; Change an existing timestamp in planning
(->> (org-ml-parse-this-headline)
     (org-ml-headline-get-planning)
     (org-ml-planning-set-timestamp! :closed '(2019 1 2 &warning all 1 day &repeater cumulate 2 month))
     (org-ml-to-trimmed-string))
 ;; => "CLOSED: <2019-01-02 Wed +2m -1d>"

;; Add a new timestamp and remove another
(->> (org-ml-parse-this-headline)
     (org-ml-headline-get-planning)
     (org-ml-planning-set-timestamp! :deadline '(2112 1 1))
     (org-ml-planning-set-timestamp! :closed nil)
     (org-ml-to-trimmed-string))
 ;; => "DEADLINE: <2112-01-01 Fri>"

```


### Statistics Cookie

#### org-ml-statistics-cookie-is-complete `(statistics-cookie)`

Return t is **`statistics-cookie`** node is complete.

```el
;; Given the following contents:
; * statistically significant [10/10]

(->> (org-ml-parse-this-headline)
     (org-ml-headline-get-statistics-cookie)
     (org-ml-statistics-cookie-is-complete))
 ;; => t

;; Given the following contents:
; * statistically significant [1/10]

(->> (org-ml-parse-this-headline)
     (org-ml-headline-get-statistics-cookie)
     (org-ml-statistics-cookie-is-complete))
 ;; => nil

;; Given the following contents:
; * statistically significant [100%]

(->> (org-ml-parse-this-headline)
     (org-ml-headline-get-statistics-cookie)
     (org-ml-statistics-cookie-is-complete))
 ;; => t

;; Given the following contents:
; * statistically significant [33%]

(->> (org-ml-parse-this-headline)
     (org-ml-headline-get-statistics-cookie)
     (org-ml-statistics-cookie-is-complete))
 ;; => nil

```


### Timestamp (Auxiliary)


Functions to work with timestamp data

#### org-ml-time-to-unixtime `(time)`

Return the unix time (integer seconds) of time list **`time`**.
The returned value is dependent on the time zone of the operating
system.

```el
no examples :(
```

#### org-ml-unixtime-to-time-long `(unixtime)`

Return the long time list of **`unixtime`**.
The list will be formatted like `(year month day hour min)`.

```el
no examples :(
```

#### org-ml-unixtime-to-time-short `(unixtime)`

Return the short time list of **`unixtime`**.
The list will be formatted like `(year month day nil nil)`.

```el
no examples :(
```


### Timestamp (Standard)

#### org-ml-timestamp-get-start-time `(timestamp)`

Return the time list for start time of **`timestamp`** node.
The return value will be a list as specified by the `time` argument in
[`org-ml-build-timestamp!`](#org-ml-build-timestamp-start-key-end-active-repeater-warning-post-blank).

```el
;; Given the following contents:
; [2019-01-01 Tue]

(->> (org-ml-parse-this-object)
     (org-ml-timestamp-get-start-time))
 ;; => '(2019 1 1 nil nil)

;; Given the following contents:
; [2019-01-01 Tue]--[2019-01-02 Wed]

(->> (org-ml-parse-this-object)
     (org-ml-timestamp-get-start-time))
 ;; => '(2019 1 1 nil nil)

;; Given the following contents:
; [2019-01-01 Tue 00:00-12:00]

(->> (org-ml-parse-this-object)
     (org-ml-timestamp-get-start-time))
 ;; => '(2019 1 1 0 0)

```

#### org-ml-timestamp-get-end-time `(timestamp)`

Return the end time list for end time of **`timestamp`** or nil if not a range.
The return value will be a list as specified by the `time` argument in
[`org-ml-build-timestamp!`](#org-ml-build-timestamp-start-key-end-active-repeater-warning-post-blank).

```el
;; Given the following contents:
; [2019-01-01 Tue]

(->> (org-ml-parse-this-object)
     (org-ml-timestamp-get-end-time))
 ;; => nil

;; Given the following contents:
; [2019-01-01 Tue]--[2019-01-02 Wed]

(->> (org-ml-parse-this-object)
     (org-ml-timestamp-get-end-time))
 ;; => '(2019 1 2 nil nil)

;; Given the following contents:
; [2019-01-01 Tue 00:00-12:00]

(->> (org-ml-parse-this-object)
     (org-ml-timestamp-get-end-time))
 ;; => '(2019 1 1 12 0)

```

#### org-ml-timestamp-get-range `(timestamp)`

Return the range of **`timestamp`** node in seconds as an integer.
If non-ranged, this function will return 0. If ranged but
the start time is in the future relative to end the time, return
a negative integer.

```el
;; Given the following contents:
; [2019-01-01 Tue]

(->> (org-ml-parse-this-object)
     (org-ml-timestamp-get-range))
 ;; => 0

;; Given the following contents:
; [2019-01-01 Tue]--[2019-01-02 Wed]

(->> (org-ml-parse-this-object)
     (org-ml-timestamp-get-range))
 ;; => 86400

;; Given the following contents:
; [2019-01-01 Tue 00:00-12:00]

(->> (org-ml-parse-this-object)
     (org-ml-timestamp-get-range))
 ;; => 43200

```

#### org-ml-timestamp-is-active `(timestamp)`

Return t if **`timestamp`** node is active.

```el
;; Given the following contents:
; <2019-01-01 Tue>

(->> (org-ml-parse-this-object)
     (org-ml-timestamp-is-active))
 ;; => t

;; Given the following contents:
; [2019-01-01 Tue]

(->> (org-ml-parse-this-object)
     (org-ml-timestamp-is-active))
 ;; => nil

```

#### org-ml-timestamp-is-ranged `(timestamp)`

Return t if **`timestamp`** node is ranged.

```el
;; Given the following contents:
; [2019-01-01 Tue]--[2019-01-02 Wed]

(->> (org-ml-parse-this-object)
     (org-ml-timestamp-is-ranged))
 ;; => t

;; Given the following contents:
; [2019-01-01 Tue 00:00-12:00]

(->> (org-ml-parse-this-object)
     (org-ml-timestamp-is-ranged))
 ;; => t

;; Given the following contents:
; [2019-01-01 Tue]

(->> (org-ml-parse-this-object)
     (org-ml-timestamp-is-ranged))
 ;; => nil

```

#### org-ml-timestamp-range-contains-p `(unixtime timestamp)`

Return t if **`unixtime`** is between start and end time of **`timestamp`** node.
The boundaries are inclusive. If **`timestamp`** has a range of zero, then
only return t if **`unixtime`** is the same as **`timestamp`**. **`timestamp`** will be
interpreted according to the localtime of the operating system.

```el
;; Given the following contents:
; [2019-01-01 Tue 00:00]

(let ((ut (org-ml-time-to-unixtime '(2019 1 1 0 0))))
  (->> (org-ml-parse-this-object)
       (org-ml-timestamp-range-contains-p ut)))
 ;; => t

(let ((ut (org-ml-time-to-unixtime '(2019 1 1 0 30))))
  (->> (org-ml-parse-this-object)
       (org-ml-timestamp-range-contains-p ut)))
 ;; => nil

;; Given the following contents:
; [2019-01-01 Tue 00:00-01:00]

(let ((ut (org-ml-time-to-unixtime '(2019 1 1 0 30))))
  (->> (org-ml-parse-this-object)
       (org-ml-timestamp-range-contains-p ut)))
 ;; => t

```

#### org-ml-timestamp-set-collapsed `(flag timestamp)`

Return **`timestamp`** with collapsed set to **`flag`**.

If timestamp is ranged but not outside of one day, it may be collapsed
(**`flag`** is t) to short format like [yyyy-mm-dd xxx hh:mm-hh:mm] or
expanded (**`flag`** is nil) to long format like [yyyy-mm-dd xxx
hh:mm]--[yyyy-mm-dd xxx hh:mm]. If these conditions are not met,
return **`timestamp`** untouched regardless of **`flag`**.

Note: the default for all timestamp functions in `om.el` is to favor
collapsed format.

```el
;; Given the following contents:
; [2019-01-01 Tue 12:00-13:00]

(->> (org-ml-parse-this-object)
     (org-ml-timestamp-set-collapsed nil)
     (org-ml-to-trimmed-string))
 ;; => "[2019-01-01 Tue 12:00]--[2019-01-01 Tue 13:00]"

;; Given the following contents:
; [2019-01-01 Tue 12:00-13:00]

(->> (org-ml-parse-this-object)
     (org-ml-timestamp-set-collapsed nil)
     (org-ml-timestamp-set-collapsed t)
     (org-ml-to-trimmed-string))
 ;; => "[2019-01-01 Tue 12:00-13:00]"

;; Given the following contents:
; [2019-01-01 Tue 12:00]

(->> (org-ml-parse-this-object)
     (org-ml-timestamp-set-collapsed nil)
     (org-ml-to-trimmed-string))
 ;; => "[2019-01-01 Tue 12:00]"

;; Given the following contents:
; [2019-01-01 Tue]--[2019-01-02 Wed]

(->> (org-ml-parse-this-object)
     (org-ml-timestamp-set-collapsed nil)
     (org-ml-to-trimmed-string))
 ;; => "[2019-01-01 Tue]--[2019-01-02 Wed]"

```

#### org-ml-timestamp-set-start-time `(time timestamp)`

Return **`timestamp`** node with start time set to **`time`**.
**`time`** is a list analogous to the same argument specified in
[`org-ml-build-timestamp!`](#org-ml-build-timestamp-start-key-end-active-repeater-warning-post-blank).

```el
;; Given the following contents:
; [2019-01-02 Wed]

;; If not a range this will turn into a range by moving only the start time.
(->> (org-ml-parse-this-object)
     (org-ml-timestamp-set-start-time '(2019 1 1))
     (org-ml-to-trimmed-string))
 ;; => "[2019-01-01 Tue]--[2019-01-02 Wed]"

;; Set a different time with different precision.
(->> (org-ml-parse-this-object)
     (org-ml-timestamp-set-start-time '(2019 1 1 10 0))
     (org-ml-to-trimmed-string))
 ;; => "[2019-01-01 Tue 10:00]--[2019-01-02 Wed]"

;; Given the following contents:
; [2019-01-02 Wed 12:00]

;; If not a range and set within a day, use short format
(->> (org-ml-parse-this-object)
     (org-ml-timestamp-set-start-time '(2019 1 1 0 0))
     (org-ml-to-trimmed-string))
 ;; => "[2019-01-01 Tue 00:00-12:00]"

```

#### org-ml-timestamp-set-end-time `(time timestamp)`

Return **`timestamp`** node with end time set to **`time`**.
**`time`** is a list analogous to the same argument specified in
[`org-ml-build-timestamp!`](#org-ml-build-timestamp-start-key-end-active-repeater-warning-post-blank).

```el
;; Given the following contents:
; [2019-01-01 Tue]

;; Add the end time
(->> (org-ml-parse-this-object)
     (org-ml-timestamp-set-end-time '(2019 1 2))
     (org-ml-to-trimmed-string))
 ;; => "[2019-01-01 Tue]--[2019-01-02 Wed]"

;; Given the following contents:
; [2019-01-01 Tue]--[2019-01-02 Wed]

;; Remove the end time
(->> (org-ml-parse-this-object)
     (org-ml-timestamp-set-end-time nil)
     (org-ml-to-trimmed-string))
 ;; => "[2019-01-01 Tue]"

;; Given the following contents:
; [2019-01-01 Tue 12:00]

;; Use short range format
(->> (org-ml-parse-this-object)
     (org-ml-timestamp-set-end-time '(2019 1 1 13 0))
     (org-ml-to-trimmed-string))
 ;; => "[2019-01-01 Tue 12:00-13:00]"

```

#### org-ml-timestamp-set-single-time `(time timestamp)`

Return **`timestamp`** node with start and end times set to **`time`**.
**`time`** is a list analogous to the same argument specified in
[`org-ml-build-timestamp!`](#org-ml-build-timestamp-start-key-end-active-repeater-warning-post-blank).

```el
;; Given the following contents:
; [2019-01-01 Tue]

;; Don't make a range
(->> (org-ml-parse-this-object)
     (org-ml-timestamp-set-single-time '(2019 1 2))
     (org-ml-to-trimmed-string))
 ;; => "[2019-01-02 Wed]"

;; Given the following contents:
; [2019-01-01 Tue]--[2019-01-02 Wed]

;; Output is not a range despite input being ranged
(->> (org-ml-parse-this-object)
     (org-ml-timestamp-set-single-time '(2019 1 3))
     (org-ml-to-trimmed-string))
 ;; => "[2019-01-03 Thu]"

```

#### org-ml-timestamp-set-double-time `(time1 time2 timestamp)`

Return **`timestamp`** node with start/end times set to **`time1`**/**`time2`** respectively.
**`time1`** and **`time2`** are lists analogous to the `time` argument specified in
[`org-ml-build-timestamp!`](#org-ml-build-timestamp-start-key-end-active-repeater-warning-post-blank).

```el
;; Given the following contents:
; [2019-01-01 Tue]

;; Make a range
(->> (org-ml-parse-this-object)
     (org-ml-timestamp-set-double-time '(2019 1 2)
				       '(2019 1 3))
     (org-ml-to-trimmed-string))
 ;; => "[2019-01-02 Wed]--[2019-01-03 Thu]"

;; Given the following contents:
; [2019-01-01 Tue]--[2019-01-03 Wed]

(->> (org-ml-parse-this-object)
     (org-ml-timestamp-set-double-time '(2019 1 4)
				       '(2019 1 5))
     (org-ml-to-trimmed-string))
 ;; => "[2019-01-04 Fri]--[2019-01-05 Sat]"

;; Given the following contents:
; [2019-01-01 Tue]--[2019-01-03 Wed]

(->> (org-ml-parse-this-object)
     (org-ml-timestamp-set-double-time '(2019 1 1 0 0)
				       '(2019 1 1 1 0))
     (org-ml-to-trimmed-string))
 ;; => "[2019-01-01 Tue 00:00-01:00]"

```

#### org-ml-timestamp-set-range `(range timestamp)`

Return **`timestamp`** node with range set to **`range`**.
If **`timestamp`** is ranged, keep start time the same and adjust the end
time. If not, make a new end time. The units for **`range`** are in minutes
if **`timestamp`** is in long format and days if **`timestamp`** is in short
format.

```el
;; Given the following contents:
; [2019-01-01 Tue]

;; Use days as the unit for short format
(->> (org-ml-parse-this-object)
     (org-ml-timestamp-set-range 1)
     (org-ml-to-trimmed-string))
 ;; => "[2019-01-01 Tue]--[2019-01-02 Wed]"

;; Given the following contents:
; [2019-01-01 Tue 00:00]

;; Use minutes as the unit for long format
(->> (org-ml-parse-this-object)
     (org-ml-timestamp-set-range 3)
     (org-ml-to-trimmed-string))
 ;; => "[2019-01-01 Tue 00:00-00:03]"

;; Given the following contents:
; [2019-01-01 Tue]--[2019-01-03 Wed]

;; Set range to 0 to remove end time
(->> (org-ml-parse-this-object)
     (org-ml-timestamp-set-range 0)
     (org-ml-to-trimmed-string))
 ;; => "[2019-01-01 Tue]"

```

#### org-ml-timestamp-set-active `(flag timestamp)`

Return **`timestamp`** node with active type if **`flag`** is t.

```el
;; Given the following contents:
; [2019-01-01 Tue]

(->> (org-ml-parse-this-object)
     (org-ml-timestamp-set-active t)
     (org-ml-to-trimmed-string))
 ;; => "<2019-01-01 Tue>"

;; Given the following contents:
; <2019-01-01 Tue>

(->> (org-ml-parse-this-object)
     (org-ml-timestamp-set-active nil)
     (org-ml-to-trimmed-string))
 ;; => "[2019-01-01 Tue]"

```

#### org-ml-timestamp-shift `(n unit timestamp)`

Return **`timestamp`** node with time shifted by **`n`** **`unit`**`s.

This function will move the start and end times together; therefore
ranged inputs will always output ranged timestamps and same for
non-ranged. To move the start and end time independently, use
[`org-ml-timestamp-shift-start`](#org-ml-timestamp-shift-start-n-unit-timestamp) or [`org-ml-timestamp-shift-end`](#org-ml-timestamp-shift-end-n-unit-timestamp).

**`n`** is a positive or negative integer and **`unit`** is one of `minute`,
`hour`, `day`, `month`, or `year`. Overflows will wrap around
transparently; for instance, supplying `minute` for **`unit`** and 90 for **`n`**
will increase the hour property by 1 and the minute property by 30.

```el
;; Given the following contents:
; [2019-01-01 Tue 12:00]

;; Change each unit, and wrap around to the next unit as needed.
(->> (org-ml-parse-this-object)
     (org-ml-timestamp-shift 30 'minute)
     (org-ml-to-trimmed-string))
 ;; => "[2019-01-01 Tue 12:30]"

(->> (org-ml-parse-this-object)
     (org-ml-timestamp-shift 13 'month)
     (org-ml-to-trimmed-string))
 ;; => "[2020-02-01 Sat 12:00]"

;; Given the following contents:
; [2019-01-01 Tue]

;; Error when shifting hour/minute in short format
(->> (org-ml-parse-this-object)
     (org-ml-timestamp-shift 30 'minute)
     (org-ml-to-trimmed-string))
Error

```

#### org-ml-timestamp-shift-start `(n unit timestamp)`

Return **`timestamp`** node with start time shifted by **`n`** **`unit`**`s.

**`n`** and **`unit`** behave the same as those in [`org-ml-timestamp-shift`](#org-ml-timestamp-shift-n-unit-timestamp).

If **`timestamp`** is not range, the output will be a ranged timestamp with
the shifted start time and the end time as that of **`timestamp`**. If this
behavior is not desired, use [`org-ml-timestamp-shift`](#org-ml-timestamp-shift-n-unit-timestamp).

```el
;; Given the following contents:
; [2019-01-01 Tue 12:00]

;; If not a range, change start time and leave implicit end time.
(->> (org-ml-parse-this-object)
     (org-ml-timestamp-shift-start -1 'year)
     (org-ml-to-trimmed-string))
 ;; => "[2018-01-01 Mon 12:00]--[2019-01-01 Tue 12:00]"

(->> (org-ml-parse-this-object)
     (org-ml-timestamp-shift-start -1 'hour)
     (org-ml-to-trimmed-string))
 ;; => "[2019-01-01 Tue 11:00-12:00]"

;; Given the following contents:
; [2019-01-01 Tue]--[2019-01-03 Thu]

;; Change only start time if a range
(->> (org-ml-parse-this-object)
     (org-ml-timestamp-shift-start 1 'day)
     (org-ml-to-trimmed-string))
 ;; => "[2019-01-02 Wed]--[2019-01-03 Thu]"

```

#### org-ml-timestamp-shift-end `(n unit timestamp)`

Return **`timestamp`** node with end time shifted by **`n`** **`unit`**`s.

**`n`** and **`unit`** behave the same as those in [`org-ml-timestamp-shift`](#org-ml-timestamp-shift-n-unit-timestamp).

If **`timestamp`** is not range, the output will be a ranged timestamp with
the shifted end time and the start time as that of **`timestamp`**. If this
behavior is not desired, use [`org-ml-timestamp-shift`](#org-ml-timestamp-shift-n-unit-timestamp).

```el
;; Given the following contents:
; [2019-01-01 Tue]

;; Shift implicit end time if not a range.
(->> (org-ml-parse-this-object)
     (org-ml-timestamp-shift-end 1 'day)
     (org-ml-to-trimmed-string))
 ;; => "[2019-01-01 Tue]--[2019-01-02 Wed]"

;; Given the following contents:
; [2019-01-01 Tue]--[2019-01-02 Wed]

;; Move only the second time if a range.
(->> (org-ml-parse-this-object)
     (org-ml-timestamp-shift-end 1 'day)
     (org-ml-to-trimmed-string))
 ;; => "[2019-01-01 Tue]--[2019-01-03 Thu]"

```

#### org-ml-timestamp-toggle-active `(timestamp)`

Return **`timestamp`** node with its active/inactive type flipped.

```el
;; Given the following contents:
; [2019-01-01 Tue]

(->> (org-ml-parse-this-object)
     (org-ml-timestamp-toggle-active)
     (org-ml-to-trimmed-string))
 ;; => "<2019-01-01 Tue>"

;; Given the following contents:
; <2019-01-01 Tue>--<2019-01-02 Wed>

(->> (org-ml-parse-this-object)
     (org-ml-timestamp-toggle-active)
     (org-ml-to-trimmed-string))
 ;; => "[2019-01-01 Tue]--[2019-01-02 Wed]"

```

#### org-ml-timestamp-truncate `(timestamp)`

Return **`timestamp`** node with start/end times forced to short format.

```el
;; Given the following contents:
; [2019-01-01 Tue]--[2019-01-02 Wed]

(->> (org-ml-parse-this-object)
     (org-ml-timestamp-truncate)
     (org-ml-to-trimmed-string))
 ;; => "[2019-01-01 Tue]--[2019-01-02 Wed]"

;; Given the following contents:
; [2019-01-01 Tue 12:00]--[2019-01-02 Wed 13:00]

(->> (org-ml-parse-this-object)
     (org-ml-timestamp-truncate)
     (org-ml-to-trimmed-string))
 ;; => "[2019-01-01 Tue]--[2019-01-02 Wed]"

```

#### org-ml-timestamp-truncate-start `(timestamp)`

Return **`timestamp`** node with start time forced to short format.

```el
;; Given the following contents:
; [2019-01-01 Tue 12:00]

(->> (org-ml-parse-this-object)
     (org-ml-timestamp-truncate-start)
     (org-ml-to-trimmed-string))
 ;; => "[2019-01-01 Tue]"

;; Given the following contents:
; [2019-01-01 Tue 12:00]--[2019-01-02 Wed 12:00]

(->> (org-ml-parse-this-object)
     (org-ml-timestamp-truncate-start)
     (org-ml-to-trimmed-string))
 ;; => "[2019-01-01 Tue]--[2019-01-02 Wed 12:00]"

;; Given the following contents:
; [2019-01-01 Tue]

(->> (org-ml-parse-this-object)
     (org-ml-timestamp-truncate-start)
     (org-ml-to-trimmed-string))
 ;; => "[2019-01-01 Tue]"

```

#### org-ml-timestamp-truncate-end `(timestamp)`

Return **`timestamp`** node with end time forced to short format.

```el
;; Given the following contents:
; [2019-01-01 Tue]--[2019-01-02 Wed]

(->> (org-ml-parse-this-object)
     (org-ml-timestamp-truncate-end)
     (org-ml-to-trimmed-string))
 ;; => "[2019-01-01 Tue]--[2019-01-02 Wed]"

;; Given the following contents:
; [2019-01-01 Tue 12:00]--[2019-01-02 Wed 13:00]

(->> (org-ml-parse-this-object)
     (org-ml-timestamp-truncate-end)
     (org-ml-to-trimmed-string))
 ;; => "[2019-01-01 Tue 12:00]--[2019-01-02 Wed]"

;; Given the following contents:
; [2019-01-01 Tue 12:00]

(->> (org-ml-parse-this-object)
     (org-ml-timestamp-truncate-end)
     (org-ml-to-trimmed-string))
 ;; => "[2019-01-01 Tue 12:00]"

```


### Timestamp (diary)

#### org-ml-timestamp-diary-set-value `(form timestamp-diary)`

Return **`timestamp-diary`** node with value set to **`form`**.
The node must have a type `eq` to `diary`. **`form`** is a quoted list.

```el
;; Given the following contents:
; <%%(diary-float t 4 2)>

(->> (org-ml-parse-this-object)
     (org-ml-timestamp-diary-set-value '(diary-float 1 3 2))
     (org-ml-to-string))
 ;; => "<%%(diary-float 1 3 2)>"

```


### Affiliated Keywords

#### org-ml-get-affiliated-keyword `(key node)`

Get the value of affiliated keyword **`key`** in **`node`**.

See [`org-ml-set-affiliated-keyword`](#org-ml-set-affiliated-keyword-key-value-node) for the meaning of **`key`**.

```el
;; Given the following contents:
; #+NAME: name
; #+ATTR_FOO: bar
; #+ATTR_FOO: BAR
; #+PLOT: poo
; #+RESULTS[hash]: res
; #+HEADER: h1
; #+BEGIN_SRC
; echo test for echo
; #+END_SRC

;; Simply return NAME and PLOT
(->> (org-ml-parse-this-element)
     (org-ml-get-affiliated-keyword :name))
 ;; => "name"

(->> (org-ml-parse-this-element)
     (org-ml-get-affiliated-keyword :plot))
 ;; => "poo"

;; Attribute FOO has multiple entries so return a list of all
(->> (org-ml-parse-this-element)
     (org-ml-get-affiliated-keyword :attr_foo))
 ;; => '("BAR" "bar")

;; HEADER may have multiple values so return a singleton list
(->> (org-ml-parse-this-element)
     (org-ml-get-affiliated-keyword :header))
 ;; => '("h1")

;; RESULTS returns a cons cell with the optional part
(->> (org-ml-parse-this-element)
     (org-ml-get-affiliated-keyword :results))
 ;; => '("res" . "hash")

```

#### org-ml-set-affiliated-keyword `(key value node)`

Set affiliated keyword **`key`** in **`node`** to **`value`**.
This is just like `org-ml--set-property-nocheck` except it will
delete **`key`** from the plist if **`value`** is nil.

`note` that **`value`** should reflect the required value of affiliated
keyword given by **`key`**. The format for each keyword is given below:
- `name` ``string``: ``string``
- `plot` ``string``: ``string``
- `results`[``string1``] ``string2``: `(string2 . string1)`
    where ``string1`` may be nil
- `caption`[``string1``] ``string2``: `((string2 . string1) ...)`
    where ``string1`` may be nil and multiple list members
    correspond to multiple caption entries
- `headers` ``string``: `(string ...)` where mulitple list members
    correspond to multiple headers entries
- `caption`[``string``] ``secstring``: `((string . secstring) ...)`
    where ``string`` may be nil and multiple list members
    correspond to multiple caption entries

In the case of `attr`_`backend`, **`key`** is like `:attr_x` where `x`
corresponds to `backend` and **`value`** is a list of strings
corresponding to multiple entries of the attribute.

```el
;; Given the following contents:
; short paragraph

(->> (org-ml-parse-this-element)
     (org-ml-set-affiliated-keyword :name "foo")
     (org-ml-to-trimmed-string))
 ;; => "#+NAME: foo
 ;      short paragraph"

(->> (org-ml-parse-this-element)
     (org-ml-set-affiliated-keyword :attr_bar '("foo"))
     (org-ml-to-trimmed-string))
 ;; => "#+ATTR_BAR: foo
 ;      short paragraph"

(->> (org-ml-parse-this-element)
     (org-ml-set-affiliated-keyword :header '("h1" "h2"))
     (org-ml-to-trimmed-string))
 ;; => "#+HEADER: h2
 ;      #+HEADER: h1
 ;      short paragraph"

(->> (org-ml-parse-this-element)
     (org-ml-set-affiliated-keyword :results '("foo" . "bar"))
     (org-ml-to-trimmed-string))
 ;; => "#+RESULTS[bar]: foo
 ;      short paragraph"

;; Given the following contents:
; #+NAME: deleteme
; short paragraph

(->> (org-ml-parse-this-element)
     (org-ml-set-affiliated-keyword :name nil)
     (org-ml-to-trimmed-string))
 ;; => "short paragraph"

```

#### org-ml-map-affiliated-keyword `(key fun node)`

Apply **`fun`** to value of affiliated keyword **`key`** in **`node`**.

See [`org-ml-set-affiliated-keyword`](#org-ml-set-affiliated-keyword-key-value-node) for the meaning of **`key`**.

```el
;; Given the following contents:
; #+NAME: foo
; short paragraph

(->> (org-ml-parse-this-element)
     (org-ml-map-affiliated-keyword :name (function upcase))
     (org-ml-to-trimmed-string))
 ;; => "#+NAME: FOO
 ;      short paragraph"

;; Given the following contents:
; #+HEADER: foo
; short paragraph

(->> (org-ml-parse-this-element)
     (org-ml-map-affiliated-keyword* :header (cons "bar" it))
     (org-ml-to-trimmed-string))
 ;; => "#+HEADER: foo
 ;      #+HEADER: bar
 ;      short paragraph"

```

#### org-ml-set-caption! `(caption node)`

Set the caption affiliated keyword of **`node`**.

**`caption`** can be one of the following:
- `string`: produces #+**`caption`**: ``string``
- `(string1 string2)`: produces #+**`caption`**[``string2``]: ``string1``
- `((string1 string2) ...)`: like above but makes multiple
    caption entries
- nil: removes all captions

```el
;; Given the following contents:
; short paragraph

(->> (org-ml-parse-this-element)
     (org-ml-set-caption! "cap")
     (org-ml-to-trimmed-string))
 ;; => "#+CAPTION: cap
 ;      short paragraph"

(->> (org-ml-parse-this-element)
     (org-ml-set-caption! '("foo" "cap"))
     (org-ml-to-trimmed-string))
 ;; => "#+CAPTION[foo]: cap
 ;      short paragraph"

(->> (org-ml-parse-this-element)
     (org-ml-set-caption! '("foo" "cap"))
     (org-ml-to-trimmed-string))
 ;; => "#+CAPTION[foo]: cap
 ;      short paragraph"

(->> (org-ml-parse-this-element)
     (org-ml-set-caption! '(("foo" "cap")
				  ("FOO" "CAP")))
     (org-ml-to-trimmed-string))
 ;; => "#+CAPTION[FOO]: CAP
 ;      #+CAPTION[foo]: cap
 ;      short paragraph"

;; Given the following contents:
; #+CAPTION: cap
; short paragraph

(->> (org-ml-parse-this-element)
     (org-ml-set-caption! nil)
     (org-ml-to-trimmed-string))
 ;; => "short paragraph"

```


## Branch/Child Manipulation


Set, get, and map the children of branch nodes.


### Polymorphic

#### org-ml-children-contain-point `(point branch-node)`

Return t if **`point`** is within the boundaries of **`branch-node`**`s children.

```el
;; Given the following contents:
; * headline
; findme

(->> (org-ml-parse-this-headline)
     (org-ml-children-contain-point 2))
 ;; => nil

(->> (org-ml-parse-this-headline)
     (org-ml-children-contain-point 15))
 ;; => t

```

#### org-ml-get-children `(branch-node)`

Return the children of **`branch-node`** as a list.

```el
;; Given the following contents:
; /this/ is a *paragraph*

;; Return child nodes for branch nodes
(->> (org-ml-parse-this-element)
     (org-ml-get-children)
     (-map (function org-ml-get-type)))
 ;; => '(italic plain-text bold)

;; Given the following contents:
; * headline

;; Return nil if no children
(->> (org-ml-parse-this-subtree)
     (org-ml-get-children)
     (-map (function org-ml-get-type)))
 ;; => nil

```

#### org-ml-set-children `(children branch-node)`

Return **`branch-node`** with its children set to **`children`**.
**`children`** is a list of nodes; the types permitted in this list depend
on the type of `node`.

```el
;; Given the following contents:
; /this/ is a *paragraph*

;; Set children for branch object
(->> (org-ml-parse-this-element)
     (org-ml-set-children (list "this is lame"))
     (org-ml-to-trimmed-string))
 ;; => "this is lame"

;; Given the following contents:
; * headline

;; Set children for branch element nodes
(->> (org-ml-parse-this-subtree)
     (org-ml-set-children (list (org-ml-build-headline! :title-text "only me" :level 2)))
     (org-ml-to-trimmed-string))
 ;; => "* headline
 ;      ** only me"

```

#### org-ml-map-children `(fun branch-node)`

Return **`branch-node`** with **`fun`** applied to its children.
**`fun`** is a unary function that takes the current list of children and
returns a modified list of children.

```el
;; Given the following contents:
; /this/ is a *paragraph*

(->> (org-ml-parse-this-element)
     (org-ml-map-children (lambda (objs)
			    (append objs (list " ...yeah"))))
     (org-ml-to-trimmed-string))
 ;; => "/this/ is a *paragraph* ...yeah"

;; Given the following contents:
; * headline
; ** subheadline

(->> (org-ml-parse-this-subtree)
     (org-ml-map-children* (--map (org-ml-shift-property :level 1 it)
				  it))
     (org-ml-to-trimmed-string))
 ;; => "* headline
 ;      *** subheadline"

```

#### org-ml-is-childless `(branch-node)`

Return t if **`branch-node`** has no children.

```el
;; Given the following contents:
; * dummy
; filled with useless knowledge

(->> (org-ml-parse-this-headline)
     (org-ml-is-childless))
 ;; => nil

;; Given the following contents:
; * dummy

(->> (org-ml-parse-this-headline)
     (org-ml-is-childless))
 ;; => t

```


### Object Nodes

#### org-ml-unwrap `(object-node)`

Return the children of **`object-node`** as a secondary string.
If **`object-node`** is a plain-text node, wrap it in a list and return.
Else add the post-blank property of **`object-node`** to the last member
of its children and return children as a secondary string.

```el
;; Given the following contents:
; _1 *2* 3 */4/* 5 /6/_

;; Remove the outer underline formatting
(->> (org-ml-parse-this-object)
     (org-ml-unwrap)
     (apply (function org-ml-build-paragraph))
     (org-ml-to-trimmed-string))
 ;; => "1 *2* 3 */4/* 5 /6/"

```

#### org-ml-unwrap-types-deep `(types object-node)`

Return the children of **`object-node`** as a secondary string.
If **`object-node`** is a plain-text node, wrap it in a list and return.
Else recursively descend into the children of **`object-node`** and splice
the children of nodes with type in **`types`** in place of said node and
return the result as a secondary string.

```el
;; Given the following contents:
; _1 *2* 3 */4/* 5 /6/_

;; Remove bold formatting at any level
(->> (org-ml-parse-this-object)
     (org-ml-unwrap-types-deep '(bold))
     (apply (function org-ml-build-paragraph))
     (org-ml-to-trimmed-string))
 ;; => "_1 2 3 /4/ 5 /6/_"

```

#### org-ml-unwrap-deep `(object-node)`

Return the children of **`object-node`** as plain-text wrapped in a list.

```el
;; Given the following contents:
; _1 *2* 3 */4/* 5 /6/_

;; Remove all formatting
(->> (org-ml-parse-this-object)
     (org-ml-unwrap-deep)
     (apply (function org-ml-build-paragraph))
     (org-ml-to-trimmed-string))
 ;; => "1 2 3 4 5 6"

```


### Secondary Strings

#### org-ml-flatten `(secondary-string)`

Return **`secondary-string`** with its first level unwrapped.
The unwrap operation will be done with [`org-ml-unwrap`](#org-ml-unwrap-object-node).

```el
;; Given the following contents:
; This (1 *2* 3 */4/* 5 /6/) is randomly formatted

;; Remove first level of formatting
(->> (org-ml-parse-this-element)
     (org-ml-map-children (function org-ml-flatten))
     (org-ml-to-trimmed-string))
 ;; => "This (1 2 3 /4/ 5 6) is randomly formatted"

```

#### org-ml-flatten-types-deep `(types secondary-string)`

Return **`secondary-string`** with object nodes in **`types`** unwrapped.
The unwrap operation will be done with [`org-ml-unwrap-types-deep`](#org-ml-unwrap-types-deep-types-object-node).

```el
;; Given the following contents:
; This (1 *2* 3 */4/* 5 /6/) is randomly formatted

;; Remove italic formatting at any level
(->> (org-ml-parse-this-element)
     (org-ml-map-children* (org-ml-flatten-types-deep '(italic)
						      it))
     (org-ml-to-trimmed-string))
 ;; => "This (1 *2* 3 *4* 5 6) is randomly formatted"

```

#### org-ml-flatten-deep `(secondary-string)`

Return **`secondary-string`** with all object nodes unwrapped to plain-text.
The unwrap operation will be done with [`org-ml-unwrap-deep`](#org-ml-unwrap-deep-object-node).

```el
;; Given the following contents:
; This (1 *2* 3 */4/* 5 /6/) is randomly formatted

;; Remove italic formatting at any level
(->> (org-ml-parse-this-element)
     (org-ml-map-children (function org-ml-flatten-deep))
     (org-ml-to-trimmed-string))
 ;; => "This (1 2 3 4 5 6) is randomly formatted"

```


### Headline

#### org-ml-headline-get-section `(headline)`

Return children of section node in **`headline`** node or nil if none.

```el
;; Given the following contents:
; * headline 1
; sectional stuff
; ** headline 2
; ** headline 3

(->> (org-ml-parse-this-subtree)
     (org-ml-headline-get-section)
     (-map (function org-ml-to-trimmed-string)))
 ;; => '("sectional stuff")

;; Given the following contents:
; * headline 1
; ** headline 2
; ** headline 3

(->> (org-ml-parse-this-subtree)
     (org-ml-headline-get-section)
     (org-ml-to-trimmed-string))
 ;; => ""

```

#### org-ml-headline-set-section `(children headline)`

Return **`headline`** with section node containing **`children`**.
If **`children`** is nil, return **`headline`** with no section node.

```el
;; Given the following contents:
; * headline

(->> (org-ml-parse-this-subtree)
     (org-ml-headline-set-section (list (org-ml-build-paragraph! "x-section")))
     (org-ml-to-trimmed-string))
 ;; => "* headline
 ;      x-section"

;; Given the following contents:
; * headline
; x-section

(->> (org-ml-parse-this-subtree)
     (org-ml-headline-set-section (list (org-ml-build-paragraph! "x-guard")))
     (org-ml-to-trimmed-string))
 ;; => "* headline
 ;      x-guard"

(->> (org-ml-parse-this-subtree)
     (org-ml-headline-set-section nil)
     (org-ml-to-trimmed-string))
 ;; => "* headline"

```

#### org-ml-headline-map-section `(fun headline)`

Return **`headline`** node with child section node modified by **`fun`**.

**`fun`** is a unary function that takes a section node's children as a list
returns a modified child list.

```el
;; Given the following contents:
; * headline
; x-section

(->> (org-ml-parse-this-subtree)
     (org-ml-headline-map-section* (cons (org-ml-build-planning! :closed '(2019 1 1))
					 it))
     (org-ml-to-trimmed-string))
 ;; => "* headline
 ;      CLOSED: <2019-01-01 Tue>
 ;      x-section"

```

#### org-ml-headline-get-subheadlines `(headline)`

Return list of child headline nodes in **`headline`** node or nil if none.

```el
;; Given the following contents:
; * headline 1
; sectional stuff
; ** headline 2
; ** headline 3

(->> (org-ml-parse-this-subtree)
     (org-ml-headline-get-subheadlines)
     (-map (function org-ml-to-trimmed-string)))
 ;; => '("** headline 2" "** headline 3")

;; Given the following contents:
; * headline 1
; sectional stuff

(->> (org-ml-parse-this-subtree)
     (org-ml-headline-get-subheadlines)
     (-map (function org-ml-to-trimmed-string)))
 ;; => nil

```

#### org-ml-headline-set-subheadlines `(subheadlines headline)`

Return **`headline`** node with **`subheadlines`** set to child subheadlines.

```el
;; Given the following contents:
; * headline 1
; sectional stuff
; ** headline 2
; ** headline 3

(->> (org-ml-parse-this-subtree)
     (org-ml-headline-set-subheadlines (list (org-ml-build-headline! :level 2 :title-text "headline x")))
     (org-ml-to-trimmed-string))
 ;; => "* headline 1
 ;      sectional stuff
 ;      ** headline x"

(->> (org-ml-parse-this-subtree)
     (org-ml-headline-set-subheadlines nil)
     (org-ml-to-trimmed-string))
 ;; => "* headline 1
 ;      sectional stuff"

```

#### org-ml-headline-map-subheadlines `(fun headline)`

Return **`headline`** node with child headline nodes modified by **`fun`**.

**`fun`** is a unary function that takes a list of headlines and returns
a modified list of headlines.

```el
;; Given the following contents:
; * headline 1
; ** headline 2
; ** headline 3

(->> (org-ml-parse-this-subtree)
     (org-ml-headline-map-subheadlines* (--map (org-ml-set-property :todo-keyword "TODO" it)
					       it))
     (org-ml-to-trimmed-string))
 ;; => "* headline 1
 ;      ** TODO headline 2
 ;      ** TODO headline 3"

```


### Headline (metadata)

#### org-ml-headline-get-planning `(headline)`

Return the planning node in **`headline`** or nil if none.

```el
;; Given the following contents:
; * headline
; CLOSED: [2019-01-01 Tue]

(->> (org-ml-parse-this-headline)
     (org-ml-headline-get-planning)
     (org-ml-to-trimmed-string))
 ;; => "CLOSED: [2019-01-01 Tue]"

;; Given the following contents:
; * headline

(->> (org-ml-parse-this-headline)
     (org-ml-headline-get-planning)
     (org-ml-to-trimmed-string))
 ;; => ""

```

#### org-ml-headline-set-planning `(planning headline)`

Return **`headline`** node with planning components set to **`planning`** node.

```el
;; Given the following contents:
; * headline

(->> (org-ml-parse-this-headline)
     (org-ml-headline-set-planning (org-ml-build-planning! :closed '(2019 1 1)))
     (org-ml-to-trimmed-string))
 ;; => "* headline
 ;      CLOSED: <2019-01-01 Tue>"

;; Given the following contents:
; * headline
; CLOSED: <2019-01-01 Tue>

(->> (org-ml-parse-this-headline)
     (org-ml-headline-set-planning (org-ml-build-planning! :scheduled '(2019 1 1)))
     (org-ml-to-trimmed-string))
 ;; => "* headline
 ;      SCHEDULED: <2019-01-01 Tue>"

;; Given the following contents:
; * headline
; CLOSED: <2019-01-01 Tue>

(->> (org-ml-parse-this-headline)
     (org-ml-headline-set-planning nil)
     (org-ml-to-trimmed-string))
 ;; => "* headline"

```

#### org-ml-headline-map-planning `(fun headline)`

Return **`headline`** node with planning node modified by **`fun`**.

**`fun`** is a unary function that takes a planning node and returns a
modified planning node.

```el
;; Given the following contents:
; * headline
; CLOSED: <2019-01-01 Tue>

(->> (org-ml-parse-this-headline)
     (org-ml-headline-map-planning* (org-ml-map-property* :closed (org-ml-timestamp-shift 1 'day
											  it)
							   it))
     (org-ml-to-trimmed-string))
 ;; => "* headline
 ;      CLOSED: <2019-01-02 Wed>"

```

#### org-ml-headline-get-node-properties `(headline)`

Return a list of node-properties nodes in **`headline`** or nil if none.

```el
;; Given the following contents:
; * headline
; :PROPERTIES:
; :Effort:   1:00
; :ID:       minesfake
; :END:

(->> (org-ml-parse-this-headline)
     (org-ml-headline-get-node-properties)
     (-map (function org-ml-to-trimmed-string)))
 ;; => '(":Effort:   1:00" ":ID:       minesfake")

;; Given the following contents:
; * headline

(->> (org-ml-parse-this-headline)
     (org-ml-headline-get-node-properties)
     (-map (function org-ml-to-trimmed-string)))
 ;; => nil

```

#### org-ml-headline-set-node-properties `(node-properties headline)`

Return **`headline`** node with property drawer containing **`node-properties`**.
**`node-properties`** is a list of node-property nodes.

```el
;; Given the following contents:
; * headline
; :PROPERTIES:
; :Effort:   1:00
; :ID:       minesfake
; :END:

(->> (org-ml-parse-this-headline)
     (org-ml-headline-set-node-properties (--map (apply (function org-ml-build-node-property)
							it)
						 '(("Effort" "0:01")
							 ("ID" "easy"))))
     (org-ml-to-trimmed-string))
 ;; => "* headline
 ;      :PROPERTIES:
 ;      :Effort:   0:01
 ;      :ID:       easy
 ;      :END:"

```

#### org-ml-headline-map-node-properties `(fun headline)`

Return **`headline`** node with property-drawer node modified by **`fun`**.

**`fun`** is a unary function that takes a property-drawer node and returns
a modified property-drawer node.

```el
;; Given the following contents:
; * headline
; :PROPERTIES:
; :Effort:   1:00
; :ID:       minesfake
; :END:

(->> (org-ml-parse-this-headline)
     (org-ml-headline-map-node-properties* (cons (org-ml-build-node-property "New" "world man")
						 it))
     (org-ml-to-trimmed-string))
 ;; => "* headline
 ;      :PROPERTIES:
 ;      :New:      world man
 ;      :Effort:   1:00
 ;      :ID:       minesfake
 ;      :END:"

```

#### org-ml-headline-get-node-property `(key headline)`

Return value of property with **`key`** in **`headline`** or nil if not found.
If multiple properties with **`key`** are present, only return the first.

```el
;; Given the following contents:
; * headline
; :PROPERTIES:
; :ID:       fake
; :END:

(->> (org-ml-parse-this-headline)
     (org-ml-headline-get-node-property "ID"))
 ;; => "fake"

```

#### org-ml-headline-set-node-property `(key value headline)`

Return **`headline`** with node property matching **`key`** set to **`value`**.
If a property matching **`key`** is present, set it to **`value`**. If multiple
properties matching **`key`** are present, only set the first.

```el
;; Given the following contents:
; * headline
; :PROPERTIES:
; :ID:       fake
; :END:

(->> (org-ml-parse-this-headline)
     (org-ml-headline-set-node-property "ID" "real")
     (org-ml-to-trimmed-string))
 ;; => "* headline
 ;      :PROPERTIES:
 ;      :ID:       real
 ;      :END:"

;; Given the following contents:
; * headline

(->> (org-ml-parse-this-headline)
     (org-ml-headline-set-node-property "ID" "real")
     (org-ml-to-trimmed-string))
 ;; => "* headline
 ;      :PROPERTIES:
 ;      :ID:       real
 ;      :END:"

(->> (org-ml-parse-this-headline)
     (org-ml-headline-set-node-property "ID" nil)
     (org-ml-to-trimmed-string))
 ;; => "* headline"

```

#### org-ml-headline-map-node-property `(key fun headline)`

Return **`headline`** node with property value matching **`key`** modified by **`fun`**.

**`fun`** is a unary function that takes a node-property value and returns
a modified node-property value.

```el
;; Given the following contents:
; * headline
; :PROPERTIES:
; :ID:       fake
; :END:

(->> (org-ml-parse-this-headline)
     (org-ml-headline-map-node-property "ID" (function s-upcase))
     (org-ml-to-trimmed-string))
 ;; => "* headline
 ;      :PROPERTIES:
 ;      :ID:       FAKE
 ;      :END:"

```

#### org-ml-headline-get-logbook `(headline)`

Return the children of the logbook drawer of **`headline`**.
This function assumes that the logbook entries are in a drawer
immediately after planning and/or property-drawer nodes named
via `org-log-into-drawer`. If `org-log-into-drawer` is nil, always
return nil.

```el
;; Given the following contents:
; * headline
; :LOGBOOK:
; - Refiled on [2019-01-01 Tue 00:00]
; :END:

(->> (org-ml-parse-this-headline)
     (org-ml-headline-get-logbook)
     (-map (function org-ml-to-trimmed-string)))
 ;; => '("- Refiled on [2019-01-01 Tue 00:00]")

;; Given the following contents:
; * headline

(->> (org-ml-parse-this-headline)
     (org-ml-headline-get-logbook)
     (-map (function org-ml-to-trimmed-string)))
 ;; => nil

```

#### org-ml-headline-map-logbook `(fun headline)`

Return **`headline`** node with property value matching `key` modified by **`fun`**.

**`fun`** is a unary function that takes a list of child nodes from the
logbook value and returns a modified list of child nodes.

This function assumes that the logbook entries will be stored in a
drawer immediately after planning and/or property-drawer nodes named
via `org-log-into-drawer`. If `org-log-into-drawer` is nil, return
**`headline`** unmodified.

```el
;; Given the following contents:
; * headline
; :LOGBOOK:
; - Refiled on [2019-01-01 Tue 00:00]
; :END:

(->> (org-ml-parse-this-headline)
     (org-ml-headline-map-logbook* (--map (org-ml-match-map* '(:any * timestamp)
					    (org-ml-timestamp-shift 1 'day
								    it)
					    it)
					  it))
     (org-ml-to-trimmed-string))
 ;; => "* headline
 ;      :LOGBOOK:
 ;      - Refiled on [2019-01-02 Wed 00:00]
 ;      :END:"

```

#### org-ml-headline-set-logbook `(children headline)`

Return **`headline`** with logbook drawer filled with **`children`**.
**`children`** must be a list of plain-list and/or clock nodes.

This function assumes that the logbook entries will be stored in a
drawer immediately after planning and/or property-drawer nodes named
via `org-log-into-drawer`. If `org-log-into-drawer` is nil, return
**`headline`** unmodified.

```el
;; Given the following contents:
; * headline
; :LOGBOOK:
; - Refiled on [2019-01-01 Tue 00:00]
; :END:

(->> (org-ml-parse-this-headline)
     (org-ml-headline-set-logbook (list (org-ml-build-plain-list (org-ml-build-item! :paragraph "note"))))
     (org-ml-to-trimmed-string))
 ;; => "* headline
 ;      :LOGBOOK:
 ;      - note
 ;      :END:"

;; Given the following contents:
; * headline

(->> (org-ml-parse-this-headline)
     (org-ml-headline-set-logbook (list (org-ml-build-plain-list (org-ml-build-item! :paragraph "note"))))
     (org-ml-to-trimmed-string))
 ;; => "* headline
 ;      :LOGBOOK:
 ;      - note
 ;      :END:"

;; Given the following contents:
; * headline
; :LOGBOOK:
; - Refiled on [2019-01-01 Tue 00:00]
; :END:

(->> (org-ml-parse-this-headline)
     (org-ml-headline-set-logbook nil)
     (org-ml-to-trimmed-string))
 ;; => "* headline"

```

#### org-ml-headline-logbook-append-entry `(item headline)`

Return **`headline`** with **`item`** node appended to the front of its logbook.

The same assumptions and restrictions for [`org-ml-headline-map-logbook`](#org-ml-headline-map-logbook-fun-headline)
apply here.

```el
;; Given the following contents:
; * headline

(->> (org-ml-parse-this-headline)
     (org-ml-headline-logbook-append-entry (org-ml-build-item! :paragraph "note"))
     (org-ml-to-trimmed-string))
 ;; => "* headline
 ;      :LOGBOOK:
 ;      - note
 ;      :END:"

;; Given the following contents:
; * headline
; :LOGBOOK:
; - old note
; :END:

(->> (org-ml-parse-this-headline)
     (org-ml-headline-logbook-append-entry (org-ml-build-item! :paragraph "note"))
     (org-ml-to-trimmed-string))
 ;; => "* headline
 ;      :LOGBOOK:
 ;      - note
 ;      - old note
 ;      :END:"

;; Given the following contents:
; * headline
; :LOGBOOK:
; CLOCK: [2019-01-01 Tue 00:00]--[2019-01-02 Wed 00:00] => 24:00
; :END:

(->> (org-ml-parse-this-headline)
     (org-ml-headline-logbook-append-entry (org-ml-build-item! :paragraph "note"))
     (org-ml-to-trimmed-string))
 ;; => "* headline
 ;      :LOGBOOK:
 ;      - note
 ;      CLOCK: [2019-01-01 Tue 00:00]--[2019-01-02 Wed 00:00] => 24:00
 ;      :END:"

```

#### org-ml-headline-logbook-append-open-clock `(unixtime headline)`

Return **`headline`** with an open clock append to front of its logbook.
**`unixtime`** is an integer that will be used to build the clock node.

This does the functional equivalent of `org-clock-in` on the logbook.

```el
;; Given the following contents:
; * headline

(->> (org-ml-parse-this-headline)
     (org-ml-headline-logbook-append-open-clock (- 1546300800 (car (current-time-zone))))
     (org-ml-to-trimmed-string))
 ;; => "* headline
 ;      :LOGBOOK:
 ;      CLOCK: [2019-01-01 Tue 00:00]
 ;      :END:"

;; Given the following contents:
; * headline
; :LOGBOOK:
; - old note
; :END:

(->> (org-ml-parse-this-headline)
     (org-ml-headline-logbook-append-open-clock (- 1546300800 (car (current-time-zone))))
     (org-ml-to-trimmed-string))
 ;; => "* headline
 ;      :LOGBOOK:
 ;      CLOCK: [2019-01-01 Tue 00:00]
 ;      - old note
 ;      :END:"

;; Given the following contents:
; * headline
; :LOGBOOK:
; CLOCK: [2019-01-01 Tue 00:00]
; :END:

(->> (org-ml-parse-this-headline)
     (org-ml-headline-logbook-append-open-clock (- 1546300800 (car (current-time-zone))))
     (org-ml-to-trimmed-string))
 ;; => "* headline
 ;      :LOGBOOK:
 ;      CLOCK: [2019-01-01 Tue 00:00]
 ;      CLOCK: [2019-01-01 Tue 00:00]
 ;      :END:"

```

#### org-ml-headline-logbook-close-open-clock `(unixtime note headline)`

Return **`headline`** with the first clock closed.

The clock will be closed to **`unixtime`**, and **`note`** will be appended
as a clock out note if supplied (as string). If no open clocks
are found, return **`headline`** unmodified.

This does the functional equivalent of `org-clock-out` on the logbook.

```el
;; Given the following contents:
; * headline
; :LOGBOOK:
; - old note
; :END:

(->> (org-ml-parse-this-headline)
     (org-ml-headline-logbook-close-open-clock (- 1546300800 (car (current-time-zone)))
					       nil)
     (org-ml-to-trimmed-string))
 ;; => "* headline
 ;      :LOGBOOK:
 ;      - old note
 ;      :END:"

;; Given the following contents:
; * headline
; :LOGBOOK:
; CLOCK: [2018-12-31 Mon 00:00]
; - old note
; :END:

(->> (org-ml-parse-this-headline)
     (org-ml-headline-logbook-close-open-clock (- 1546300800 (car (current-time-zone)))
					       nil)
     (org-ml-to-trimmed-string))
 ;; => "* headline
 ;      :LOGBOOK:
 ;      CLOCK: [2018-12-31 Mon 00:00]--[2019-01-01 Tue 00:00] => 24:00
 ;      - old note
 ;      :END:"

(->> (org-ml-parse-this-headline)
     (org-ml-headline-logbook-close-open-clock (- 1546300800 (car (current-time-zone)))
					       "new note")
     (org-ml-to-trimmed-string))
 ;; => "* headline
 ;      :LOGBOOK:
 ;      CLOCK: [2018-12-31 Mon 00:00]--[2019-01-01 Tue 00:00] => 24:00
 ;      - new note
 ;      - old note
 ;      :END:"

;; Given the following contents:
; * headline
; :LOGBOOK:
; CLOCK: [2018-12-31 Mon 00:00]
; CLOCK: [2018-12-31 Mon 00:00]
; - old note
; :END:

(->> (org-ml-parse-this-headline)
     (org-ml-headline-logbook-close-open-clock (- 1546300800 (car (current-time-zone)))
					       nil)
     (org-ml-to-trimmed-string))
 ;; => "* headline
 ;      :LOGBOOK:
 ;      CLOCK: [2018-12-31 Mon 00:00]--[2019-01-01 Tue 00:00] => 24:00
 ;      CLOCK: [2018-12-31 Mon 00:00]
 ;      - old note
 ;      :END:"

```


### Headline (misc)

#### org-ml-headline-get-path `(headline)`

Return tree path of **`headline`** node.

The return value is a list of headline titles (including that from
**`headline`**) leading to the root node.

```el
;; Given the following contents:
; * one
; ** two
; *** three

(->> (org-ml-parse-this-subtree)
     (org-ml-headline-get-subheadlines)
     (car)
     (org-ml-headline-get-path))
 ;; => '("one" "two")

;; Given the following contents:
; * one
; ** two
; *** three

(->> (org-ml-parse-this-subtree)
     (org-ml-headline-get-subheadlines)
     (car)
     (org-ml-headline-get-subheadlines)
     (car)
     (org-ml-headline-get-path))
 ;; => '("one" "two" "three")

```

#### org-ml-headline-update-item-statistics `(headline)`

Return **`headline`** node with updated statistics cookie via items.

The percent/fraction will be computed as the number of checked items
over the number of items with checkboxes (non-checkbox items will
not be considered).

```el
;; Given the following contents:
; * statistically significant [/]
; - irrelevant data
; - [ ] good data
; - [X] bad data

(->> (org-ml-parse-this-headline)
     (org-ml-headline-update-item-statistics)
     (org-ml-to-trimmed-string))
 ;; => "* statistically significant [1/2]
 ;      - irrelevant data
 ;      - [ ] good data
 ;      - [X] bad data"

;; Given the following contents:
; * statistically significant
; - irrelevant data
; - [ ] good data
; - [X] bad data

;; Do nothing if nothing to update
(->> (org-ml-parse-this-headline)
     (org-ml-headline-update-item-statistics)
     (org-ml-to-trimmed-string))
 ;; => "* statistically significant
 ;      - irrelevant data
 ;      - [ ] good data
 ;      - [X] bad data"

```

#### org-ml-headline-update-todo-statistics `(headline)`

Return **`headline`** node with updated statistics cookie via subheadlines.

The percent/fraction will be computed as the number of done
subheadlines over the number of todo subheadlines (eg non-todo
subheadlines will not be counted).

```el
;; Given the following contents:
; * statistically significant [/]
; ** irrelevant data
; ** TODO good data
; ** DONE bad data

(->> (org-ml-parse-this-subtree)
     (org-ml-headline-update-todo-statistics)
     (org-ml-to-trimmed-string))
 ;; => "* statistically significant [1/2]
 ;      ** irrelevant data
 ;      ** TODO good data
 ;      ** DONE bad data"

;; Given the following contents:
; * statistically significant
; ** irrelevant data
; ** TODO good data
; ** DONE bad data

;; Do nothing if nothing to update
(->> (org-ml-parse-this-subtree)
     (org-ml-headline-update-todo-statistics)
     (org-ml-to-trimmed-string))
 ;; => "* statistically significant
 ;      ** irrelevant data
 ;      ** TODO good data
 ;      ** DONE bad data"

```

#### org-ml-headline-indent-subheadline `(index headline)`

Return **`headline`** node with child headline at **`index`** indented.
Unlike [`org-ml-headline-indent-subtree`](#org-ml-headline-indent-subtree-index-headline) this will not indent the
indented headline node's children.

```el
;; Given the following contents:
; * one
; ** two
; ** three
; *** four

(->> (org-ml-parse-element-at 1)
     (org-ml-headline-indent-subheadline 0)
     (org-ml-to-trimmed-string))
Error

(->> (org-ml-parse-element-at 1)
     (org-ml-headline-indent-subheadline 1)
     (org-ml-to-trimmed-string))
 ;; => "* one
 ;      ** two
 ;      *** three
 ;      *** four"

```

#### org-ml-headline-indent-subtree `(index headline)`

Return **`headline`** node with child headline at **`index`** indented.
Unlike [`org-ml-headline-indent-subheadline`](#org-ml-headline-indent-subheadline-index-headline) this will also indent the
indented headline node's children.

```el
;; Given the following contents:
; * one
; ** two
; ** three
; *** four

(->> (org-ml-parse-element-at 1)
     (org-ml-headline-indent-subtree 1)
     (org-ml-to-trimmed-string))
 ;; => "* one
 ;      ** two
 ;      *** three
 ;      **** four"

```

#### org-ml-headline-unindent-subheadline `(index child-index headline)`

Return **`headline`** node with a child headline under **`index`** unindented.
The specific child headline to unindent is selected by **`child-index`**.

```el
;; Given the following contents:
; * one
; ** two
; ** three
; *** four
; *** four
; *** four

(->> (org-ml-parse-element-at 1)
     (org-ml-headline-unindent-subheadline 1 1)
     (org-ml-to-trimmed-string))
 ;; => "* one
 ;      ** two
 ;      ** three
 ;      *** four
 ;      ** four
 ;      *** four"

```

#### org-ml-headline-unindent-all-subheadlines `(index headline)`

Return **`headline`** node with all child headlines under **`index`** unindented.

```el
;; Given the following contents:
; * one
; ** two
; ** three
; *** four
; *** four
; *** four

(->> (org-ml-parse-element-at 1)
     (org-ml-headline-unindent-all-subheadlines 1)
     (org-ml-to-trimmed-string))
 ;; => "* one
 ;      ** two
 ;      ** three
 ;      ** four
 ;      ** four
 ;      ** four"

```


### Plain List

#### org-ml-plain-list-set-type `(type plain-list)`

Return **`plain-list`** node with type property set to **`type`**.
**`type`** is one of the symbols `unordered` or `ordered`.

```el
;; Given the following contents:
; - [ ] one
; - [X] two

(->> (org-ml-parse-this-element)
     (org-ml-plain-list-set-type 'ordered)
     (org-ml-to-trimmed-string))
 ;; => "1. [ ] one
 ;      2. [X] two"

;; Given the following contents:
; 1. [ ] one
; 2. [X] two

(->> (org-ml-parse-this-element)
     (org-ml-plain-list-set-type 'unordered)
     (org-ml-to-trimmed-string))
 ;; => "- [ ] one
 ;      - [X] two"

```

#### org-ml-plain-list-indent-item `(index plain-list)`

Return **`plain-list`** node with child item at **`index`** indented.
Unlike `org-ml-item-indent-item-tree` this will not indent the indented
item node's children.

```el
;; Given the following contents:
; - one
; - two
;   - three
; - four

;; It makes no sense to indent the first item
(->> (org-ml-parse-element-at 1)
     (org-ml-plain-list-indent-item 0)
     (org-ml-to-trimmed-string))
Error

(->> (org-ml-parse-element-at 1)
     (org-ml-plain-list-indent-item 1)
     (org-ml-to-trimmed-string))
 ;; => "- one
 ;        - two
 ;        - three
 ;      - four"

(->> (org-ml-parse-element-at 1)
     (org-ml-plain-list-indent-item 2)
     (org-ml-to-trimmed-string))
 ;; => "- one
 ;      - two
 ;        - three
 ;        - four"

```

#### org-ml-plain-list-indent-item-tree `(index plain-list)`

Return **`plain-list`** node with child item at **`index`** indented.
Unlike `org-ml-item-indent-item` this will also indent the indented item
node's children.

```el
;; Given the following contents:
; - one
; - two
;   - three
; - four

(->> (org-ml-parse-element-at 1)
     (org-ml-plain-list-indent-item-tree 1)
     (org-ml-to-trimmed-string))
 ;; => "- one
 ;        - two
 ;          - three
 ;      - four"

```

#### org-ml-plain-list-unindent-item `(index child-index plain-list)`

Return **`plain-list`** node with a child item under **`index`** unindented.
The specific child item to unindent is selected by **`child-index`**.

```el
;; Given the following contents:
; - one
; - two
;   - three
;   - three
;   - three
; - four

(->> (org-ml-parse-element-at 1)
     (org-ml-plain-list-unindent-item 1 0)
     (org-ml-to-trimmed-string))
 ;; => "- one
 ;      - two
 ;      - three
 ;        - three
 ;        - three
 ;      - four"

(->> (org-ml-parse-element-at 1)
     (org-ml-plain-list-unindent-item 1 1)
     (org-ml-to-trimmed-string))
 ;; => "- one
 ;      - two
 ;        - three
 ;      - three
 ;        - three
 ;      - four"

(->> (org-ml-parse-element-at 1)
     (org-ml-plain-list-unindent-item 2 1)
     (org-ml-to-trimmed-string))
 ;; => "- one
 ;      - two
 ;        - three
 ;        - three
 ;        - three
 ;      - four"

```

#### org-ml-plain-list-unindent-all-items `(index plain-list)`

Return **`plain-list`** node with all child items under **`index`** unindented.

```el
;; Given the following contents:
; - one
; - two
;   - three
;   - three
;   - three
; - four

(->> (org-ml-parse-element-at 1)
     (org-ml-plain-list-unindent-all-items 1)
     (org-ml-to-trimmed-string))
 ;; => "- one
 ;      - two
 ;      - three
 ;      - three
 ;      - three
 ;      - four"

(->> (org-ml-parse-element-at 1)
     (org-ml-plain-list-unindent-all-items 2)
     (org-ml-to-trimmed-string))
 ;; => "- one
 ;      - two
 ;        - three
 ;        - three
 ;        - three
 ;      - four"

```


### Table

#### org-ml-table-get-cell `(row-index column-index table)`

Return table-cell node at **`row-index`** and **`column-index`** in **`table`** node.
Rule-type rows do not count toward row indices.

```el
;; Given the following contents:
; | 1 | 2 | 3 |
; |---+---+---|
; | a | b | c |

(->> (org-ml-parse-this-element)
     (org-ml-table-get-cell 0 0)
     (org-ml-get-children)
     (car))
 ;; => "1"

(->> (org-ml-parse-this-element)
     (org-ml-table-get-cell 1 1)
     (org-ml-get-children)
     (car))
 ;; => "b"

(->> (org-ml-parse-this-element)
     (org-ml-table-get-cell -1 -1)
     (org-ml-get-children)
     (car))
 ;; => "c"

```

#### org-ml-table-delete-column `(column-index table)`

Return **`table`** node with column at **`column-index`** deleted.

```el
;; Given the following contents:
; | a | b |
; |---+---|
; | c | d |

(->> (org-ml-parse-this-element)
     (org-ml-table-delete-column 0)
     (org-ml-to-trimmed-string))
 ;; => "| b |
 ;      |---|
 ;      | d |"

(->> (org-ml-parse-this-element)
     (org-ml-table-delete-column 1)
     (org-ml-to-trimmed-string))
 ;; => "| a |
 ;      |---|
 ;      | c |"

(->> (org-ml-parse-this-element)
     (org-ml-table-delete-column -1)
     (org-ml-to-trimmed-string))
 ;; => "| a |
 ;      |---|
 ;      | c |"

```

#### org-ml-table-delete-row `(row-index table)`

Return **`table`** node with row at **`row-index`** deleted.

```el
;; Given the following contents:
; | a | b |
; |---+---|
; | c | d |

(->> (org-ml-parse-this-element)
     (org-ml-table-delete-row 0)
     (org-ml-to-trimmed-string))
 ;; => "|---+---|
 ;      | c | d |"

(->> (org-ml-parse-this-element)
     (org-ml-table-delete-row 1)
     (org-ml-to-trimmed-string))
 ;; => "| a | b |
 ;      | c | d |"

(->> (org-ml-parse-this-element)
     (org-ml-table-delete-row -1)
     (org-ml-to-trimmed-string))
 ;; => "| a | b |
 ;      |---+---|"

```

#### org-ml-table-insert-column! `(column-index column-text table)`

Return **`table`** node with **`column-text`** inserted at **`column-index`**.

**`column-index`** is the index of the column and **`column-text`** is a list of
strings to be made into table-cells to be inserted following the same
syntax as [`org-ml-build-table-cell!`](#org-ml-build-table-cell-string).

```el
;; Given the following contents:
; | a | b |
; |---+---|
; | c | d |

(->> (org-ml-parse-this-element)
     (org-ml-table-insert-column! 1 '("x" "y"))
     (org-ml-to-trimmed-string))
 ;; => "| a | x | b |
 ;      |---+---+---|
 ;      | c | y | d |"

(->> (org-ml-parse-this-element)
     (org-ml-table-insert-column! -1 '("x" "y"))
     (org-ml-to-trimmed-string))
 ;; => "| a | b | x |
 ;      |---+---+---|
 ;      | c | d | y |"

```

#### org-ml-table-insert-row! `(row-index row-text table)`

Return **`table`** node with **`row-text`** inserted at **`row-index`**.

**`row-index`** is the index of the column and **`row-text`** is a list of strings
to be made into table-cells to be inserted following the same syntax
as [`org-ml-build-table-row!`](#org-ml-build-table-row-row-list).

```el
;; Given the following contents:
; | a | b |
; |---+---|
; | c | d |

(->> (org-ml-parse-this-element)
     (org-ml-table-insert-row! 1 '("x" "y"))
     (org-ml-to-trimmed-string))
 ;; => "| a | b |
 ;      | x | y |
 ;      |---+---|
 ;      | c | d |"

(->> (org-ml-parse-this-element)
     (org-ml-table-insert-row! 2 '("x" "y"))
     (org-ml-to-trimmed-string))
 ;; => "| a | b |
 ;      |---+---|
 ;      | x | y |
 ;      | c | d |"

(->> (org-ml-parse-this-element)
     (org-ml-table-insert-row! -1 '("x" "y"))
     (org-ml-to-trimmed-string))
 ;; => "| a | b |
 ;      |---+---|
 ;      | c | d |
 ;      | x | y |"

```

#### org-ml-table-replace-cell! `(row-index column-index cell-text table)`

Return **`table`** node with a table-cell node replaced by **`cell-text`**.

If **`cell-text`** is a string, it will replace the children of the
table-cell at **`row-index`** and **`column-index`** in **`table`**. **`cell-text`** will be
processed the same as the argument given to [`org-ml-build-table-cell!`](#org-ml-build-table-cell-string).

If **`cell-text`** is nil, it will set the cell to an empty string.

```el
;; Given the following contents:
; | 1 | 2 |
; |---+---|
; | a | b |

(->> (org-ml-parse-this-element)
     (org-ml-table-replace-cell! 0 0 "2")
     (org-ml-to-trimmed-string))
 ;; => "| 2 | 2 |
 ;      |---+---|
 ;      | a | b |"

(->> (org-ml-parse-this-element)
     (org-ml-table-replace-cell! 0 0 nil)
     (org-ml-to-trimmed-string))
 ;; => "|   | 2 |
 ;      |---+---|
 ;      | a | b |"

(->> (org-ml-parse-this-element)
     (org-ml-table-replace-cell! -1 -1 "B")
     (org-ml-to-trimmed-string))
 ;; => "| 1 | 2 |
 ;      |---+---|
 ;      | a | B |"

```

#### org-ml-table-replace-column! `(column-index column-text table)`

Return **`table`** node with the column at **`column-index`** replaced by **`column-text`**.

If **`column-text`** is a list of strings, it will replace the table-cells
at **`column-index`**. Each member of **`column-text`** will be processed the
same as the argument given to [`org-ml-build-table-cell!`](#org-ml-build-table-cell-string).

If **`column-text`** is nil, it will clear all cells at **`column-index`**.

```el
;; Given the following contents:
; | a | b |
; |---+---|
; | c | d |

(->> (org-ml-parse-this-element)
     (org-ml-table-replace-column! 0 '("A" "B"))
     (org-ml-to-trimmed-string))
 ;; => "| A | b |
 ;      |---+---|
 ;      | B | d |"

(->> (org-ml-parse-this-element)
     (org-ml-table-replace-column! 0 nil)
     (org-ml-to-trimmed-string))
 ;; => "|   | b |
 ;      |---+---|
 ;      |   | d |"

(->> (org-ml-parse-this-element)
     (org-ml-table-replace-column! -1 '("A" "B"))
     (org-ml-to-trimmed-string))
 ;; => "| a | A |
 ;      |---+---|
 ;      | c | B |"

```

#### org-ml-table-replace-row! `(row-index row-text table)`

Return **`table`** node with the row at **`row-index`** replaced by **`row-text`**.

If **`row-text`** is a list of strings, it will replace the cells at
**`row-index`**. Each member of **`row-text`** will be processed the same as
the argument given to [`org-ml-build-table-row!`](#org-ml-build-table-row-row-list).

If **`row-text`** is nil, it will clear all cells at **`row-index`**.

```el
;; Given the following contents:
; | a | b |
; |---+---|
; | c | d |

(->> (org-ml-parse-this-element)
     (org-ml-table-replace-row! 0 '("A" "B"))
     (org-ml-to-trimmed-string))
 ;; => "| A | B |
 ;      |---+---|
 ;      | c | d |"

(->> (org-ml-parse-this-element)
     (org-ml-table-replace-row! 0 nil)
     (org-ml-to-trimmed-string))
 ;; => "|   |   |
 ;      |---+---|
 ;      | c | d |"

(->> (org-ml-parse-this-element)
     (org-ml-table-replace-row! -1 '("A" "B"))
     (org-ml-to-trimmed-string))
 ;; => "| a | b |
 ;      |---+---|
 ;      | A | B |"

```


## Node Matching


Use pattern-matching to selectively perform operations on nodes in trees.

#### org-ml-match `(pattern node)`

Return a list of child nodes matching **`pattern`** in **`node`**.

**`pattern`** is a list like `([slicer [x] [y]] [sub1 ...])`.

`slicer` is an optional prefix to the pattern describing how many
and which matches to return. If not given, all matches are
returned. Possible values are:

- `:first` - return the first match
- `:last` - return the last match
- `:nth` `x` - return the nth match where `x` is an integer denoting
    the index to return (starting at 0). `x` may be a negative number
    to start counting at the end of the match list, in which case
    -1 is the last index. Using 0 and -1 for `x` is equivalent to
    using `:first` and `:last` respectively
- `:sub` `x` `y` - return a sublist between indices `x` and `y`. `x` may
    not be greater than `y`, and both must either be non-negative
    integers or negative integers. In the case of negative
    integers, the indices refer to the same counterparts as
    described in `:nth`. If `x` and `y` are equal, this slicer has the
    same behavior as `:nth`.

`subx` denotes subpatterns that that match nodes in the parse tree.
Subpatterns may either be wildcards or conditions.

Conditions match exactly one level of the node tree being
searched based on the node's type (the symbol returned by
[`org-ml-get-type`](#org-ml-get-type-node)), properties (the value returned by
[`org-ml-get-property`](#org-ml-get-property-prop-node) for a valid property keyword), and
index (the position of the node in the list returned by
[`org-ml-get-children`](#org-ml-get-children-branch-node)). For index, both left indices (where zero
refers to the left end of the list) and right indices (where -1
refers to the right end of the list) are understood. Conditions
may either be atomic or compound, where compound conditions are
themselves composed of atomic or compound conditions.

The types of atomic conditions are:

- `type` - match when the node's type is `eq` to `type` (a symbol)
- `index` - match when the node's index is `=` to `index` (an
    integer)
- `(op index)` - match when `(op node-index index)` returns t. `op` is
    one of `<`, `>`, `<=`, or `>=` and `node-index` is the index of
    the node being evaluated
- `(prop val)` - match nodes whose property `prop` (a keyword) is
    `equal` to `val`; `val` is obtained by evaluating
    [`org-ml-get-property`](#org-ml-get-property-prop-node) with `prop` and the current node; if `prop`
    is invalid, an error will be thrown
- `(:pred pred)` - match when `pred` evaluates to t; `pred` is a symbol
    for a unary function that takes the current node as its
    argument

Compound conditions start with an operator followed by their
component conditions. The types of compound conditions are:

- `(:and c1 c2 [c3 ...])` - match when all ``c`` are true
- `(:or c1 c2 [c3 ...])` - match when at least one ``c`` is true
- `(:not c)` - match when ``c`` is not true

In addition, `subx` may be a wildcard keyword or symbol. These are
analogous to the special characters found in `posix` extended
regular expression syntax. Specifically, `[` and `]` correspond
to `{` and `}` respectively and `:any` corresponds to the `.`
operator. All other characters have the same meaning between this
function and `posix` extended regular expressions.:

- `:any` - always match exactly one node
- `sub` `?` - match `sub` zero or once
- `sub` `*` - match `sub` zero or more times
- `sub` `+` - match `sub` one or more times
- `sub` [`n`] - match `sub` `n` times
- `sub` [`m` `n`] - match `sub` `m` to `n` times (inclusive); if `m` or `n` is
    nil, this will match 'at most `n` times' or 'at least `m` times'
    respectively
- `(alt-a1 [alt-a2 ...] | alt-b1 [alt-b2 ...] [| ...])` - match
    any of the `alt` expressions separated by `|` where `alt` is a list
    of subpatterns as described above or nil to match nothing;
    these expressions may be nested

If **`pattern`** is nil, return **`node`**. Likewise, if any wildcard
patterns match the nil pattern, also return **`node`** along with
anything else the wildcard matches. Examples of this would
be `(sub *)`, `(sub ?)`, and `((nil | sub))`.

```el
;; Given the following contents:
; * headline 1
; ** TODO headline 2
; stuff
; - item 1
; - item 2
; - item 3
; ** DONE headline 3
; - item 4
; - item 5
; - item 6
; ** TODO COMMENT headline 4
; - item 7
; - item 8
; - item 9

;; Match items (excluding the first) in headlines that are marked "TODO" and not
;; commented. The :many keyword matches the section and plain-list nodes holding
;; the items.
(->> (org-ml-parse-this-subtree)
     (org-ml-match '((:and (:todo-keyword "TODO")
				 (:commentedp nil))
			   :any * (:and item (> 0))))
     (-map (function org-ml-to-trimmed-string)))
 ;; => '("- item 2" "- item 3")

;; Given the following contents:
; *one* *two* *three* *four* *five* *six*

;; Return all bold nodes
(->> (org-ml-parse-this-element)
     (org-ml-match '(bold))
     (-map (function org-ml-to-trimmed-string)))
 ;; => '("*one*" "*two*" "*three*" "*four*" "*five*" "*six*")

;; Return first bold node
(->> (org-ml-parse-this-element)
     (org-ml-match '(:first bold))
     (-map (function org-ml-to-trimmed-string)))
 ;; => '("*one*")

;; Return last bold node
(->> (org-ml-parse-this-element)
     (org-ml-match '(:last bold))
     (-map (function org-ml-to-trimmed-string)))
 ;; => '("*six*")

;; Return a select bold node
(->> (org-ml-parse-this-element)
     (org-ml-match '(:nth 2 bold))
     (-map (function org-ml-to-trimmed-string)))
 ;; => '("*three*")

;; Return a sublist of matched bold nodes
(->> (org-ml-parse-this-element)
     (org-ml-match '(:sub 1 3 bold))
     (-map (function org-ml-to-trimmed-string)))
 ;; => '("*two*" "*three*" "*four*")

```

#### org-ml-match-delete `(pattern node)`

Return **`node`** without children matching **`pattern`**.

**`pattern`** follows the same rules as [`org-ml-match`](#org-ml-match-pattern-node).

```el
;; Given the following contents:
; * headline one
; ** headline two
; ** headline three
; ** headline four

;; Selectively delete headlines
(->> (org-ml-parse-this-subtree)
     (org-ml-match-delete '(headline))
     (org-ml-to-trimmed-string))
 ;; => "* headline one"

(->> (org-ml-parse-this-subtree)
     (org-ml-match-delete '(:first headline))
     (org-ml-to-trimmed-string))
 ;; => "* headline one
 ;      ** headline three
 ;      ** headline four"

(->> (org-ml-parse-this-subtree)
     (org-ml-match-delete '(:last headline))
     (org-ml-to-trimmed-string))
 ;; => "* headline one
 ;      ** headline two
 ;      ** headline three"

```

#### org-ml-match-extract `(pattern node)`

Remove nodes matching **`pattern`** from **`node`**.
Return cons cell where the car is a list of all removed nodes and
the cdr is the modified **`node`**.

**`pattern`** follows the same rules as [`org-ml-match`](#org-ml-match-pattern-node).

```el
;; Given the following contents:
; pull me /under/

(--> (org-ml-parse-this-element)
     (org-ml-match-extract '(:any * italic)
			   it)
     (cons (-map (function org-ml-to-trimmed-string)
		 (car it))
	   (org-ml-to-trimmed-string (cdr it))))
 ;; => '(("/under/") . "pull me")

```

#### org-ml-match-map `(pattern fun node)`

Return **`node`** with **`fun`** applied to children matching **`pattern`**.
**`fun`** is a unary function that takes a node and returns a new node
which will replace the original.

**`pattern`** follows the same rules as [`org-ml-match`](#org-ml-match-pattern-node).

```el
;; Given the following contents:
; * headline one
; ** TODO headline two
; ** headline three
; ** headline four

;; Selectively mark headlines as DONE
(->> (org-ml-parse-this-subtree)
     (org-ml-match-map '(headline)
       (lambda (it)
	 (org-ml-set-property :todo-keyword "DONE" it)))
     (org-ml-to-trimmed-string))
 ;; => "* headline one
 ;      ** DONE headline two
 ;      ** DONE headline three
 ;      ** DONE headline four"

(->> (org-ml-parse-this-subtree)
     (org-ml-match-map* '(:first headline)
       (org-ml-set-property :todo-keyword "DONE" it))
     (org-ml-to-trimmed-string))
 ;; => "* headline one
 ;      ** DONE headline two
 ;      ** headline three
 ;      ** headline four"

(->> (org-ml-parse-this-subtree)
     (org-ml-match-map '(:last headline)
       (-partial (function org-ml-set-property)
		 :todo-keyword "DONE"))
     (org-ml-to-trimmed-string))
 ;; => "* headline one
 ;      ** TODO headline two
 ;      ** headline three
 ;      ** DONE headline four"

```

#### org-ml-match-mapcat `(pattern fun node)`

Return **`node`** with **`fun`** applied to children matching **`pattern`**.
**`fun`** is a unary function that takes a node and returns a list of new
nodes which will be spliced in place of the original node.

**`pattern`** follows the same rules as [`org-ml-match`](#org-ml-match-pattern-node).

```el
;; Given the following contents:
; * one
; ** two

(->> (org-ml-parse-this-subtree)
     (org-ml-match-mapcat* '(:first headline)
       (list (org-ml-build-headline! :title-text "1.5" :level 2)
	     it))
     (org-ml-to-trimmed-string))
 ;; => "* one
 ;      ** 1.5
 ;      ** two"

```

#### org-ml-match-replace `(pattern node* node)`

Return **`node`** with **`node*`** in place of children matching **`pattern`**.

**`pattern`** follows the same rules as [`org-ml-match`](#org-ml-match-pattern-node).

```el
;; Given the following contents:
; *1* 2 *3* 4 *5* 6 *7* 8 *9* 10

(->> (org-ml-parse-this-element)
     (org-ml-match-replace '(:any * bold)
       (org-ml-build-bold :post-blank 1 "0"))
     (org-ml-to-trimmed-string))
 ;; => "*0* 2 *0* 4 *0* 6 *0* 8 *0* 10"

```

#### org-ml-match-insert-before `(pattern node* node)`

Return **`node`** with **`node*`** inserted before children matching **`pattern`**.

**`pattern`** follows the same rules as [`org-ml-match`](#org-ml-match-pattern-node).

```el
;; Given the following contents:
; * one
; ** two
; ** three

(->> (org-ml-parse-this-subtree)
     (org-ml-match-insert-before '(headline)
       (org-ml-build-headline! :title-text "new" :level 2))
     (org-ml-to-trimmed-string))
 ;; => "* one
 ;      ** new
 ;      ** two
 ;      ** new
 ;      ** three"

```

#### org-ml-match-insert-after `(pattern node* node)`

Return **`node`** with **`node*`** inserted after children matching **`pattern`**.

**`pattern`** follows the same rules as [`org-ml-match`](#org-ml-match-pattern-node).

```el
;; Given the following contents:
; * one
; ** two
; ** three

(->> (org-ml-parse-this-subtree)
     (org-ml-match-insert-after '(headline)
       (org-ml-build-headline! :title-text "new" :level 2))
     (org-ml-to-trimmed-string))
 ;; => "* one
 ;      ** two
 ;      ** new
 ;      ** three
 ;      ** new"

```

#### org-ml-match-insert-within `(pattern index node* node)`

Return **`node`** with **`node*`** inserted at **`index`** in children matching **`pattern`**.

**`pattern`** follows the same rules as [`org-ml-match`](#org-ml-match-pattern-node) with the exception
that **`pattern`** may be nil. In this case **`node*`** will be inserted at **`index`**
in the immediate, top level children of **`node`**.

```el
;; Given the following contents:
; * one
; ** two
; ** three

(->> (org-ml-parse-this-subtree)
     (org-ml-match-insert-within '(headline)
	 0 (org-ml-build-headline! :title-text "new" :level 3))
     (org-ml-to-trimmed-string))
 ;; => "* one
 ;      ** two
 ;      *** new
 ;      ** three
 ;      *** new"

;; The nil pattern denotes top-level element
(->> (org-ml-parse-this-subtree)
     (org-ml-match-insert-within nil 1 (org-ml-build-headline! :title-text "new" :level 2))
     (org-ml-to-trimmed-string))
 ;; => "* one
 ;      ** two
 ;      ** new
 ;      ** three"

```

#### org-ml-match-splice `(pattern nodes* node)`

Return **`node`** with **`nodes*`** spliced in place of children matching **`pattern`**.
**`nodes*`** is a list of nodes.

**`pattern`** follows the same rules as [`org-ml-match`](#org-ml-match-pattern-node).

```el
;; Given the following contents:
; * one
; ** two
; ** three

(let ((L (list (org-ml-build-headline! :title-text "new0" :level 2)
	       (org-ml-build-headline! :title-text "new1" :level 2))))
  (->> (org-ml-parse-this-subtree)
       (org-ml-match-splice '(0)
	 L)
       (org-ml-to-trimmed-string)))
 ;; => "* one
 ;      ** new0
 ;      ** new1
 ;      ** three"

```

#### org-ml-match-splice-before `(pattern nodes* node)`

Return **`node`** with **`nodes*`** spliced before children matching **`pattern`**.
**`nodes*`** is a list of nodes.

**`pattern`** follows the same rules as [`org-ml-match`](#org-ml-match-pattern-node).

```el
;; Given the following contents:
; * one
; ** two
; ** three

(let ((L (list (org-ml-build-headline! :title-text "new0" :level 2)
	       (org-ml-build-headline! :title-text "new1" :level 2))))
  (->> (org-ml-parse-this-subtree)
       (org-ml-match-splice-before '(0)
	 L)
       (org-ml-to-trimmed-string)))
 ;; => "* one
 ;      ** new0
 ;      ** new1
 ;      ** two
 ;      ** three"

```

#### org-ml-match-splice-after `(pattern nodes* node)`

Return **`node`** with **`nodes*`** spliced after children matching **`pattern`**.
**`nodes*`** is a list of nodes.

**`pattern`** follows the same rules as [`org-ml-match`](#org-ml-match-pattern-node).

```el
;; Given the following contents:
; * one
; ** two
; ** three

(let ((L (list (org-ml-build-headline! :title-text "new0" :level 2)
	       (org-ml-build-headline! :title-text "new1" :level 2))))
  (->> (org-ml-parse-this-subtree)
       (org-ml-match-splice-after '(0)
	 L)
       (org-ml-to-trimmed-string)))
 ;; => "* one
 ;      ** two
 ;      ** new0
 ;      ** new1
 ;      ** three"

```

#### org-ml-match-splice-within `(pattern index nodes* node)`

Return **`node`** with **`nodes*`** spliced at **`index`** in children matching **`pattern`**.
**`nodes*`** is a list of nodes.

**`pattern`** follows the same rules as [`org-ml-match`](#org-ml-match-pattern-node) with the exception
that **`pattern`** may be nil. In this case **`nodes*`** will be inserted at **`index`**
in the immediate, top level children of **`node`**.

```el
;; Given the following contents:
; * one
; ** two
; ** three
; *** four

(let ((L (list (org-ml-build-headline! :title-text "new0" :level 3)
	       (org-ml-build-headline! :title-text "new1" :level 3))))
  (->> (org-ml-parse-this-subtree)
       (org-ml-match-splice-within '(headline)
	   0 L)
       (org-ml-to-trimmed-string)))
 ;; => "* one
 ;      ** two
 ;      *** new0
 ;      *** new1
 ;      ** three
 ;      *** new0
 ;      *** new1
 ;      *** four"

(let ((L (list (org-ml-build-headline! :title-text "new0" :level 2)
	       (org-ml-build-headline! :title-text "new1" :level 2))))
  (->> (org-ml-parse-this-subtree)
       (org-ml-match-splice-within nil 1 L)
       (org-ml-to-trimmed-string)))
 ;; => "* one
 ;      ** two
 ;      ** new0
 ;      ** new1
 ;      ** three
 ;      *** four"

```

#### org-ml-match-do `(pattern fun node)`

Like [`org-ml-match-map`](#org-ml-match-map-pattern-fun-node) but for side effects only.
**`fun`** is a unary function that has side effects and is applied to the
matches from **`node`** using **`pattern`**. This function itself returns nil.

**`pattern`** follows the same rules as [`org-ml-match`](#org-ml-match-pattern-node).

```el
no examples :(
```


## Buffer Side Effects


Map node manipulations into buffers.


### Insert

#### org-ml-insert `(point node)`

Convert **`node`** to a string and insert at **`point`** in the current buffer.
**`node`** may be a node or a list of nodes. Return **`node`**.

```el
;; Given the following contents:
; * one
; 

;; Insert single node
(->> (org-ml-build-headline! :title-text "two")
     (org-ml-insert (point-max)))
 ;; Output these buffer contents
 ;; $> "* one
 ;      * two"

;; Insert multiple nodes
(->> (org-ml-build-headline! :title-text "two")
     (list (org-ml-build-headline! :title-text "more"))
     (org-ml-insert (point-max)))
 ;; Output these buffer contents
 ;; $> "* one
 ;      * more
 ;      * two"

;; Given the following contents:
; a *game* or a /boy/

(->> (org-ml-build-paragraph! "we don't care if you're")
     (org-ml-insert (point-min)))
 ;; Output these buffer contents
 ;; $> "we don't care if you're
 ;      a *game* or a /boy/"

```

#### org-ml-insert-tail `(point node)`

Like [`org-ml-insert`](#org-ml-insert-point-node) but insert **`node`** at **`point`** and move to end of insertion.

```el
no examples :(
```


### Update

#### org-ml-update `(fun node)`

Replace **`node`** in the current buffer with a new one.
**`fun`** is a unary function that takes **`node`** and returns a modified node
or list of nodes. This modified node is then written in place of the
old node in the current buffer.

```el
;; Given the following contents:
; * TODO win grammy

(->> (org-ml-parse-this-headline)
     (org-ml-update (lambda (hl)
		      (org-ml-set-property :todo-keyword "DONE" hl))))
 ;; Output these buffer contents
 ;; $> "* DONE win grammy"

;; Given the following contents:
; * win grammy [0/0]
; - [ ] write punk song
; - [ ] get new vocalist
; - [ ] sell 2 singles

(->> (org-ml-parse-this-headline)
     (org-ml-update* (->> (org-ml-match-map '(:any * item)
			    (function org-ml-item-toggle-checkbox)
			    it)
			  (org-ml-headline-update-item-statistics))))
 ;; Output these buffer contents
 ;; $> "* win grammy [3/3]
 ;      - [X] write punk song
 ;      - [X] get new vocalist
 ;      - [X] sell 2 singles"

```

#### org-ml-update-object-at `(point fun)`

Update object under **`point`** using **`fun`**.
**`fun`** takes an object and returns a modified object

```el
;; Given the following contents:
; [[http://example.com][desc]]

(org-ml-update-object-at* (point)
  (org-ml-set-property :path "//buymoreram.com" it))
 ;; Output these buffer contents
 ;; $> "[[http://buymoreram.com][desc]]"

```

#### org-ml-update-element-at `(point fun)`

Update element under **`point`** using **`fun`**.
**`fun`** takes an element and returns a modified element

```el
;; Given the following contents:
; #+CALL: ktulu()

(org-ml-update-element-at* (point)
  (org-ml-set-properties (list :call "cthulhu" :inside-header '(:cache no)
				:arguments '("x=4")
				:end-header '(:results html))
			 it))
 ;; Output these buffer contents
 ;; $> "#+CALL: cthulhu[:cache no](x=4) :results html"

```

#### org-ml-update-table-row-at `(point fun)`

Update table-row under **`point`** using **`fun`**.
**`fun`** takes an table-row and returns a modified table-row

```el
;; Given the following contents:
; | a | b |

(org-ml-update-table-row-at* (point)
  (org-ml-map-children* (cons (org-ml-build-table-cell! "0")
			      it)
			it))
 ;; Output these buffer contents
 ;; $> "| 0 | a | b |"

```

#### org-ml-update-item-at `(point fun)`

Update item under **`point`** using **`fun`**.
**`fun`** takes an item and returns a modified item

```el
;; Given the following contents:
; - [ ] thing

(org-ml-update-item-at* (point)
  (org-ml-item-toggle-checkbox it))
 ;; Output these buffer contents
 ;; $> "- [X] thing"

```

#### org-ml-update-headline-at `(point fun)`

Update headline under **`point`** using **`fun`**.
**`fun`** takes an headline and returns a modified headline

```el
;; Given the following contents:
; * TODO might get done
; * DONE no need to update

(org-ml-update-headline-at* (point)
  (org-ml-set-property :todo-keyword "DONE" it))
 ;; Output these buffer contents
 ;; $> "* DONE might get done
 ;      * DONE no need to update"

```

#### org-ml-update-subtree-at `(point fun)`

Update subtree under **`point`** using **`fun`**.
**`fun`** takes an subtree and returns a modified subtree

```el
;; Given the following contents:
; * one
; ** two
; ** three
; * not updated

(org-ml-update-subtree-at* (point)
  (org-ml-headline-indent-subheadline 1 it))
 ;; Output these buffer contents
 ;; $> "* one
 ;      ** two
 ;      *** three
 ;      * not updated"

```

#### org-ml-update-section-at `(point fun)`

Update section under **`point`** using **`fun`**.
**`fun`** takes an section and returns a modified section

```el
;; Given the following contents:
; #+KEY1: VAL1
; #+KEY2: VAL2
; * irrelevant headline

;; Update the top buffer section before the headlines start
(org-ml-update-section-at* (point)
  (org-ml-map-children* (--map (org-ml-map-property :value (function s-downcase)
						     it)
			       it)
			it))
 ;; Output these buffer contents
 ;; $> "#+KEY1: val1
 ;      #+KEY2: val2
 ;      * irrelevant headline"

```

#### org-ml-do-some-headlines `(where fun)`

Update some headlines in the current using **`fun`**.

See [`org-ml-get-some-headlines`](#org-ml-get-some-headlines-where) for the meaning of **`where`**.

Headlines are updated using `org-ml-update-this-headline` (see this for
use and meaning of **`fun`**).

```el
;; Given the following contents:
; * one
; * two
; * three

(org-ml-do-some-headlines* 0 (org-ml-set-property :todo-keyword "DONE" it))
 ;; Output these buffer contents
 ;; $> "* DONE one
 ;      * two
 ;      * three"

(org-ml-do-some-headlines* '(0 1)
  (org-ml-set-property :todo-keyword "DONE" it))
 ;; Output these buffer contents
 ;; $> "* DONE one
 ;      * DONE two
 ;      * three"

(org-ml-do-some-headlines* [2 nil]
  (org-ml-set-property :todo-keyword "DONE" it))
 ;; Output these buffer contents
 ;; $> "* one
 ;      * DONE two
 ;      * DONE three"

(org-ml-do-some-headlines* [2 10]
  (org-ml-set-property :todo-keyword "DONE" it))
 ;; Output these buffer contents
 ;; $> "* one
 ;      * DONE two
 ;      * three"

```

#### org-ml-do-headlines `(fun)`

Update all headlines in the current buffer using **`fun`**.

Headlines are updated using `org-ml-update-this-headline` (see this for
use and meaning of **`fun`**).

```el
;; Given the following contents:
; * one
; * two
; * three

(org-ml-do-headlines* (org-ml-set-property :todo-keyword "DONE" it))
 ;; Output these buffer contents
 ;; $> "* DONE one
 ;      * DONE two
 ;      * DONE three"

```

#### org-ml-do-some-subtrees `(where fun)`

Update some toplevel subtrees in the current buffer using **`fun`**.

See [`org-ml-get-some-headlines`](#org-ml-get-some-headlines-where) for the meaning of **`where`**.

Subtrees are updated using `org-ml-update-this-subtree` (see this for use
and meaning of **`fun`**).

```el
;; Given the following contents:
; * one [/]
; ** DONE _one
; * two [/]
; ** DONE _one
; * three [/]
; ** DONE _one


;; Given the following contents:
; * one [1/1]
; ** DONE _one
; * two [/]
; ** DONE _one
; * three [/]
; ** DONE _one


;; Given the following contents:
; * one [1/1]
; ** DONE _one
; * two [1/1]
; ** DONE _one
; * three [/]
; ** DONE _one


;; Given the following contents:
; * one [/]
; ** DONE _one
; * two [1/1]
; ** DONE _one
; * three [1/1]
; ** DONE _one


;; Given the following contents:
; * one [1/1]
; ** DONE _one
; * two [/]
; ** DONE _one
; * three [/]
; ** DONE _one

```

#### org-ml-do-subtrees `(fun)`

Update all toplevel subtrees in the current buffer using **`fun`**.

Subtrees are updated using `org-ml-update-this-subtree` (see this for use
and meaning of **`fun`**).

```el
;; Given the following contents:
; * one [/]
; ** DONE _one
; ** DONE _two
; * two [/]
; ** DONE _one
; ** DONE _two


;; Given the following contents:
; * one [2/2]
; ** DONE _one
; ** DONE _two
; * two [2/2]
; ** DONE _one
; ** DONE _two

```


### Misc

#### org-ml-fold `(node)`

Fold the children of **`node`** if they exist.

```el
no examples :(
```

#### org-ml-unfold `(node)`

Unfold the children of **`node`** if they exist.

```el
no examples :(
```


<!-- 2.0.0 -->

# Changelog

## 2.0.0 

- Renamed from `om.el` to `org-ml` (org-metalanguage)
- Renamed functions to be more consistent
  - `org-ml-get-headlines` and friends to `org-ml-parse-headlines`
  - `org-ml-do-headlines` and friends to `org-ml-update-headlines`
- Add POSIX ERE-like regexp syntax to `org-ml-match` and friends
- Add affiliated keyword support
- Numerous bug fixes

# Acknowledgements

- Nicolas Goaziou: author of `org-element.el`
- [@magnars](https://github.com/magnars):
[dash.el](https://github.com/magnars/dash.el) and
[s.el](https://github.com/magnars/s.el)<|MERGE_RESOLUTION|>--- conflicted
+++ resolved
@@ -26,11 +26,7 @@
 Then require in your emacs config:
 
 ```
-<<<<<<< HEAD
-(require 'om)
-=======
 (require 'org-ml.el)
->>>>>>> 92850ccb
 ```
 
 # Motivation
